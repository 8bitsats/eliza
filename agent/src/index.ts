--- conflicted
+++ resolved
@@ -18,12 +18,8 @@
     IAgentRuntime,
     ModelProviderName,
     elizaLogger,
-<<<<<<< HEAD
-    validateCharacterConfig,
-=======
     settings,
     IDatabaseAdapter,
->>>>>>> 617e00db
 } from "@ai16z/eliza";
 import { bootstrapPlugin } from "@ai16z/plugin-bootstrap";
 import { solanaPlugin } from "@ai16z/plugin-solana";
@@ -32,13 +28,9 @@
 import fs from "fs";
 import readline from "readline";
 import yargs from "yargs";
-<<<<<<< HEAD
-import blobert from "./blobert.ts";
-=======
 import path from "path";
 import { fileURLToPath } from "url";
 import { character } from "./character.ts";
->>>>>>> 617e00db
 
 const __filename = fileURLToPath(import.meta.url); // get the resolved path to the file
 const __dirname = path.dirname(__filename); // get the name of the directory
