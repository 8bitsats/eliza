--- conflicted
+++ resolved
@@ -653,11 +653,7 @@
     }
 
     // upload some agent functionality into directClient
-<<<<<<< HEAD
     directClient.startAgent = async (character: Character) => {
-=======
-    directClient.startAgent = async (character) => {
->>>>>>> 86005ad2
         // wrap it so we don't have to inject directClient later
         return startAgent(character, directClient);
     };
