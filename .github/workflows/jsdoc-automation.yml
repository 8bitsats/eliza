name: JSDoc Automation

on:
  workflow_dispatch:
    inputs:
      jsdoc:
        description: 'Generate JSDoc comments (T/F)'
        required: true
        default: 'T'
        type: string
      readme:
        description: 'Generate README documentation (T/F)'
        required: true
        default: 'T'
        type: string
      pull_number:
        description: 'Pull Request Number (if not provided, scans root_directory) - PR must be merged to develop branch'
        required: false
        type: string
      root_directory:
        description: 'Only scans files in this directory (relative to repository root, e.g., packages/core/src)'
        required: true
        default: 'packages/plugin-near/'
        type: string
      excluded_directories:
        description: 'Directories to exclude from scanning (comma-separated, relative to root_directory)'
        required: true
        default: 'node_modules,dist,test'
        type: string
      reviewers:
        description: 'Pull Request Reviewers (Must be collaborator on the repository) comma-separated GitHub usernames'
        required: true
        default: ''
        type: string
      branch:
        description: 'Target branch for PR (defaults to develop)'
        required: false
        default: 'develop'
        type: string
<<<<<<< HEAD
=======
      language:
        description: 'Documentation language (e.g., English, Spanish, French)'
        required: true
        default: 'English'
        type: string
>>>>>>> 15a948a2

jobs:
  generate-docs:
    runs-on: ubuntu-latest

    env:
      GITHUB_ACCESS_TOKEN: ${{ secrets.GH_PAT }}
      OPENAI_API_KEY: ${{ secrets.OPENAI_API_KEY }}

    steps:
      - name: Checkout repository
        uses: actions/checkout@v4
        with:
          fetch-depth: 0

      - name: Setup Node.js
        uses: actions/setup-node@v4
        with:
          node-version: '23'

      - name: Install pnpm
        uses: pnpm/action-setup@v2
        with:
          version: 8
          run_install: false

      - name: Update lockfile
        working-directory: scripts/jsdoc-automation
        run: |
          echo "Updating lockfile..."
          pnpm install --no-frozen-lockfile
          git config --global user.email "github-actions[bot]@users.noreply.github.com"
          git config --global user.name "github-actions[bot]"
          git add pnpm-lock.yaml
          git commit -m "chore: update pnpm lockfile" || echo "No changes to commit"
          git push || echo "No changes to push"

      - name: Install root dependencies
        run: pnpm install --no-frozen-lockfile

      - name: Install package dependencies
        working-directory: scripts/jsdoc-automation
        run: pnpm install --no-frozen-lockfile

      - name: Run documentation generator
        working-directory: scripts/jsdoc-automation
        run: |
          echo "Node version: $(node --version)"
          echo "NPM version: $(npm --version)"
          echo "Directory contents:"
          ls -la
          NODE_OPTIONS='--experimental-vm-modules --no-warnings' pnpm start
        env:
          INPUT_ROOT_DIRECTORY: ${{ inputs.root_directory }}
          INPUT_PULL_NUMBER: ${{ inputs.pull_number }}
          INPUT_EXCLUDED_DIRECTORIES: ${{ inputs.excluded_directories }}
          INPUT_REVIEWERS: ${{ inputs.reviewers }}
          INPUT_BRANCH: ${{ inputs.branch }}<|MERGE_RESOLUTION|>--- conflicted
+++ resolved
@@ -37,14 +37,11 @@
         required: false
         default: 'develop'
         type: string
-<<<<<<< HEAD
-=======
       language:
         description: 'Documentation language (e.g., English, Spanish, French)'
         required: true
         default: 'English'
         type: string
->>>>>>> 15a948a2
 
 jobs:
   generate-docs:
