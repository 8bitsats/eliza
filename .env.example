####################################
#### Server & DB Configurations ####
####################################

# Cache Configs
CACHE_STORE=database # Defaults to database. Other available cache store: redis and filesystem
REDIS_URL=           # Redis URL - could be a local redis instance or cloud hosted redis. Also support rediss:// URLs
PGLITE_DATA_DIR=     #../pgLite/ if selecting a directory   --- or memory:// if selecting in memory

# Eliza Port Config
SERVER_PORT=3000
VITE_SERVER_PORT=${SERVER_PORT}

# Supabase Configuration
SUPABASE_URL=
SUPABASE_ANON_KEY=

# MongoDB
MONGODB_CONNECTION_STRING=             #mongodb connection string
MONGODB_DATABASE=                      #name of the database in mongoDB atlas #default: 'elizaAgent'

# Comma separated list of remote character urls (optional)
REMOTE_CHARACTER_URLS=

# Stores characters set by using the direct API in the data/character folder for further load when the app restarts
USE_CHARACTER_STORAGE=false

# Logging
DEFAULT_LOG_LEVEL=warn
LOG_JSON_FORMAT=false            # Print everything in logger as json; false by default

###############################
#### Client Configurations ####
###############################

# BitMind Bittensor API
BITMIND=true
BITMIND_API_TOKEN=

# Discord Configuration
DISCORD_APPLICATION_ID=
DISCORD_API_TOKEN=        # Bot token
DISCORD_VOICE_CHANNEL_ID= # The ID of the voice channel the bot should join (optional)

# Devin Configuration
DEVIN_API_TOKEN=         # Get your API key from docs.devin.ai/tutorials/api-integration

# Farcaster Neynar Configuration
FARCASTER_FID=                # The FID associated with the account your are sending casts from
FARCASTER_NEYNAR_API_KEY=     # Neynar API key: https://neynar.com/
FARCASTER_NEYNAR_SIGNER_UUID= # Signer for the account you are sending casts from. Create a signer here: https://dev.neynar.com/app
FARCASTER_DRY_RUN=false       # Set to true if you want to run the bot without actually publishing casts
FARCASTER_POLL_INTERVAL=120   # How often (in seconds) the bot should check for farcaster interactions (replies and mentions)

# Telegram Configuration
TELEGRAM_BOT_TOKEN=

# Twitter/X Configuration
TWITTER_DRY_RUN=false
TWITTER_USERNAME= # Account username
TWITTER_PASSWORD= # Account password
TWITTER_EMAIL=    # Account email
TWITTER_2FA_SECRET=
TWITTER_POLL_INTERVAL=120   # How often (in seconds) the bot should check for interactions
TWITTER_SEARCH_ENABLE=FALSE # Enable timeline search, WARNING this greatly increases your chance of getting banned
TWITTER_TARGET_USERS=       # Comma separated list of Twitter user names to interact with
TWITTER_RETRY_LIMIT=        # Maximum retry attempts for Twitter login
TWITTER_SPACES_ENABLE=false # Enable or disable Twitter Spaces logic
# Post Interval Settings (in minutes)
POST_INTERVAL_MIN= # Default: 90
POST_INTERVAL_MAX= # Default: 180
POST_IMMEDIATELY=  # Default: false
# Twitter action processing configuration
ACTION_INTERVAL=               # Interval in minutes between action processing runs (default: 5 minutes)
ENABLE_ACTION_PROCESSING=false # Set to true to enable the action processing loop
MAX_ACTIONS_PROCESSING=1       # Maximum number of actions (e.g., retweets, likes) to process in a single cycle. Helps prevent excessive or uncontrolled actions.
ACTION_TIMELINE_TYPE=foryou    # Type of timeline to interact with. Options: "foryou" or "following". Default: "foryou"
# CONFIGURATION FOR APPROVING TWEETS BEFORE IT GETS POSTED
TWITTER_APPROVAL_DISCORD_CHANNEL_ID=  # Channel ID for the Discord bot to listen and send approval messages
TWITTER_APPROVAL_DISCORD_BOT_TOKEN=   # Discord bot token (this could be a different bot token from DISCORD_API_TOKEN)
TWITTER_APPROVAL_ENABLED=             # Enable or disable Twitter approval logic #Default is false
TWITTER_APPROVAL_CHECK_INTERVAL=60000 # Default: 60 seconds

# WhatsApp Cloud API Configuration
WHATSAPP_ACCESS_TOKEN=         # Permanent access token from Facebook Developer Console
WHATSAPP_PHONE_NUMBER_ID=      # Phone number ID from WhatsApp Business API
WHATSAPP_BUSINESS_ACCOUNT_ID=  # Business Account ID from Facebook Business Manager
WHATSAPP_WEBHOOK_VERIFY_TOKEN= # Custom string for webhook verification
WHATSAPP_API_VERSION=v17.0     # WhatsApp API version (default: v17.0)

# Alexa Client Configuration
ALEXA_SKILL_ID=                # Your Alexa skill ID from developer console (format: amzn1.ask.skill-...)
ALEXA_CLIENT_ID=               # OAuth2 Client ID from Alexa developer console permissions tab
ALEXA_CLIENT_SECRET=           # OAuth2 Client Secret from Alexa developer console permissions tab


# Simsai Specific Configuration
SIMSAI_API_KEY= # API key for SimsAI authentication
SIMSAI_AGENT_ID= # Unique identifier for the SimsAI agent
SIMSAI_USERNAME= # Username for SimsAI platform access
SIMSAI_DRY_RUN= # Set to true to test without making actual API calls

# Direct Client Setting
EXPRESS_MAX_PAYLOAD= # Default: 100kb

#######################################
#### Model Provider Configurations ####
#######################################

# OpenAI Configuration
OPENAI_API_KEY=         # OpenAI API key, starting with sk-
OPENAI_API_URL=         # OpenAI API Endpoint (optional), Default: https://api.openai.com/v1
SMALL_OPENAI_MODEL=     # Default: gpt-4o-mini
MEDIUM_OPENAI_MODEL=    # Default: gpt-4o
LARGE_OPENAI_MODEL=     # Default: gpt-4o
EMBEDDING_OPENAI_MODEL= # Default: text-embedding-3-small
IMAGE_OPENAI_MODEL=     # Default: dall-e-3
USE_OPENAI_EMBEDDING=TRUE   # Set to TRUE for OpenAI/1536, leave blank for local

# Community Plugin for OpenAI Configuration
ENABLE_OPEN_AI_COMMUNITY_PLUGIN=false
OPENAI_DEFAULT_MODEL=
OPENAI_MAX_TOKENS=
OPENAI_TEMPERATURE=




# Atoma SDK Configuration
ATOMASDK_BEARER_AUTH=           # Atoma SDK Bearer Auth token
ATOMA_API_URL=                  # Default: https://api.atoma.network/v1
SMALL_ATOMA_MODEL=              # Default: meta-llama/Llama-3.3-70B-Instruct
MEDIUM_ATOMA_MODEL=             # Default: meta-llama/Llama-3.3-70B-Instruct
LARGE_ATOMA_MODEL=              # Default: meta-llama/Llama-3.3-70B-Instruct

# Eternal AI's Decentralized Inference API
ETERNALAI_URL=
ETERNALAI_MODEL=                    # Default: "NousResearch/Hermes-3-Llama-3.1-70B-FP8"
ETERNALAI_CHAIN_ID=8453            # Default: "8453"
ETERNALAI_RPC_URL=                  # Ex: https://mainnet.base.org/
ETERNALAI_AGENT_CONTRACT_ADDRESS=   # Ex: 0xAed016e060e2fFE3092916b1650Fc558D62e1CCC
ETERNALAI_AGENT_ID=                 # Ex: 1711
ETERNALAI_API_KEY=
ETERNALAI_LOG=false #Default: false

# Hyperbolic Provider Configuration
HYPERBOLIC_API_KEY= # Hyperbolic API Key
HYPERBOLIC_MODEL=

IMAGE_HYPERBOLIC_MODEL=  # Default: FLUX.1-dev
SMALL_HYPERBOLIC_MODEL=  # Default: meta-llama/Llama-3.2-3B-Instruct
MEDIUM_HYPERBOLIC_MODEL= # Default: meta-llama/Meta-Llama-3.1-70B-Instruct
LARGE_HYPERBOLIC_MODEL=  # Default: meta-llama/Meta-Llama-3.1-405-Instruct


# Hyperbolic Plugin Configuration
HYPERBOLIC_ENV=production
HYPERBOLIC_API_KEY=
HYPERBOLIC_GRANULAR_LOG=true
HYPERBOLIC_SPASH=true
HYPERBOLIC_LOG_LEVEL=debug

# Infera Configuration
INFERA_API_KEY=      # visit api.infera.org/docs to obtain an API key under /signup_user
INFERA_MODEL=        # Default: llama3.2:latest
INFERA_SERVER_URL=   # Default: https://api.infera.org/
SMALL_INFERA_MODEL=  #Recommended: llama3.2:latest
MEDIUM_INFERA_MODEL= #Recommended: mistral-nemo:latest
LARGE_INFERA_MODEL=  #Recommended: mistral-small:latest

# Venice Configuration
VENICE_API_KEY=      # generate from venice settings
SMALL_VENICE_MODEL=  # Default: llama-3.3-70b
MEDIUM_VENICE_MODEL= # Default: llama-3.3-70b
LARGE_VENICE_MODEL=  # Default: llama-3.1-405b
IMAGE_VENICE_MODEL=  # Default: fluently-xl

# Nineteen.ai Configuration
NINETEEN_AI_API_KEY=      # Get a free api key from https://nineteen.ai/app/api
SMALL_NINETEEN_AI_MODEL=  # Default: unsloth/Llama-3.2-3B-Instruct
MEDIUM_NINETEEN_AI_MODEL= # Default: unsloth/Meta-Llama-3.1-8B-Instruct
LARGE_NINETEEN_AI_MODEL=  # Default: hugging-quants/Meta-Llama-3.1-70B-Instruct-AWQ-INT4
IMAGE_NINETEEN_AI_MODE=   # Default: dataautogpt3/ProteusV0.4-Lightning

# Akash Chat API Configuration docs: https://chatapi.akash.network/documentation
AKASH_CHAT_API_KEY=          # Get from https://chatapi.akash.network/
SMALL_AKASH_CHAT_API_MODEL=  # Default: Meta-Llama-3-2-3B-Instruct
MEDIUM_AKASH_CHAT_API_MODEL= # Default: Meta-Llama-3-3-70B-Instruct
LARGE_AKASH_CHAT_API_MODEL=  # Default: Meta-Llama-3-1-405B-Instruct-FP8

# Livepeer configuration

LIVEPEER_GATEWAY_URL=https://dream-gateway.livepeer.cloud           # Free inference gateways and docs: https://livepeer-eliza.com/
IMAGE_LIVEPEER_MODEL=           # Default: ByteDance/SDXL-Lightning
SMALL_LIVEPEER_MODEL=           # Default: meta-llama/Meta-Llama-3.1-8B-Instruct
MEDIUM_LIVEPEER_MODEL=          # Default: meta-llama/Meta-Llama-3.1-8B-Instruct
LARGE_LIVEPEER_MODEL=           # Default: meta-llama/Meta-Llama-3.1-8B-Instruct

# Speech Synthesis
ELEVENLABS_XI_API_KEY= # API key from elevenlabs

# Transcription Provider
TRANSCRIPTION_PROVIDER= # Default: local (possible values: openai, deepgram, local)

# ElevenLabs Settings
ELEVENLABS_MODEL_ID=eleven_multilingual_v2
ELEVENLABS_VOICE_ID=21m00Tcm4TlvDq8ikWAM
ELEVENLABS_VOICE_STABILITY=0.5
ELEVENLABS_VOICE_SIMILARITY_BOOST=0.9
ELEVENLABS_VOICE_STYLE=0.66
ELEVENLABS_VOICE_USE_SPEAKER_BOOST=false
ELEVENLABS_OPTIMIZE_STREAMING_LATENCY=4
ELEVENLABS_OUTPUT_FORMAT=pcm_16000

# OpenRouter Configuration
OPENROUTER_API_KEY= # OpenRouter API Key
OPENROUTER_MODEL=   # Default: uses hermes 70b/405b
SMALL_OPENROUTER_MODEL=
MEDIUM_OPENROUTER_MODEL=
LARGE_OPENROUTER_MODEL=

# REDPILL Configuration (https://docs.red-pill.ai/get-started/supported-models)
REDPILL_API_KEY= # REDPILL API Key
REDPILL_MODEL=
SMALL_REDPILL_MODEL=  # Default: gpt-4o-mini
MEDIUM_REDPILL_MODEL= # Default: gpt-4o
LARGE_REDPILL_MODEL=  # Default: gpt-4o

# Grok Configuration
GROK_API_KEY=         # GROK/xAI API Key
SMALL_GROK_MODEL=     # Default: grok-2-1212
MEDIUM_GROK_MODEL=    # Default: grok-2-1212
LARGE_GROK_MODEL=     # Default: grok-2-1212
EMBEDDING_GROK_MODEL= # Default: grok-2-1212

# Ollama Configuration
OLLAMA_SERVER_URL= # Default: localhost:11434
OLLAMA_MODEL=
USE_OLLAMA_EMBEDDING=   # Set to TRUE for OLLAMA/1024, leave blank for local
OLLAMA_EMBEDDING_MODEL= # Default: mxbai-embed-large
SMALL_OLLAMA_MODEL=     # Default: llama3.2
MEDIUM_OLLAMA_MODEL=    # Default: hermes3
LARGE_OLLAMA_MODEL=     # Default: hermes3:70b

# Google Configuration
GOOGLE_MODEL=
SMALL_GOOGLE_MODEL=     # Default: gemini-1.5-flash-latest
MEDIUM_GOOGLE_MODEL=    # Default: gemini-1.5-flash-latest
LARGE_GOOGLE_MODEL=     # Default: gemini-1.5-pro-latest
EMBEDDING_GOOGLE_MODEL= # Default: text-embedding-004

# Mistral Configuration
MISTRAL_MODEL=
SMALL_MISTRAL_MODEL=  # Default: mistral-small-latest
MEDIUM_MISTRAL_MODEL= # Default: mistral-large-latest
LARGE_MISTRAL_MODEL=  # Default: mistral-large-latest

# Groq Configuration
GROQ_API_KEY=         # Starts with gsk_
SMALL_GROQ_MODEL=     # Default: llama-3.1-8b-instant
MEDIUM_GROQ_MODEL=    # Default: llama-3.3-70b-versatile
LARGE_GROQ_MODEL=     # Default: llama-3.2-90b-vision-preview
EMBEDDING_GROQ_MODEL= # Default: llama-3.1-8b-instant

# LlamaLocal Configuration
LLAMALOCAL_PATH= # Default: "" which is the current directory in plugin-node/dist/ which gets destroyed and recreated on every build

# NanoGPT Configuration
SMALL_NANOGPT_MODEL=  # Default: gpt-4o-mini
MEDIUM_NANOGPT_MODEL= # Default: gpt-4o
LARGE_NANOGPT_MODEL=  # Default: gpt-4o

# Anthropic Configuration
ANTHROPIC_API_KEY=      # For Claude
SMALL_ANTHROPIC_MODEL=  # Default: claude-3-haiku-20240307
MEDIUM_ANTHROPIC_MODEL= # Default: claude-3-5-sonnet-20241022
LARGE_ANTHROPIC_MODEL=  # Default: claude-3-5-sonnet-20241022

# Heurist Configuration
HEURIST_API_KEY=      # Get from https://heurist.ai/dev-access
SMALL_HEURIST_MODEL=  # Default: meta-llama/llama-3-70b-instruct
MEDIUM_HEURIST_MODEL= # Default: meta-llama/llama-3-70b-instruct
LARGE_HEURIST_MODEL=  # Default: meta-llama/llama-3.3-70b-instruct
HEURIST_IMAGE_MODEL=  # Default: FLUX.1-dev
HEURIST_EMBEDDING_MODEL= # Default: BAAI/bge-large-en-v1.5
USE_HEURIST_EMBEDDING= # Set to TRUE for HEURIST embedding, leave blank for local

# Gaianet Configuration
GAIANET_MODEL=
GAIANET_SERVER_URL=
SMALL_GAIANET_MODEL=       # Default: llama3b
SMALL_GAIANET_SERVER_URL=  # Default: https://llama3b.gaia.domains/v1
MEDIUM_GAIANET_MODEL=      # Default: llama
MEDIUM_GAIANET_SERVER_URL= # Default: https://llama8b.gaia.domains/v1
LARGE_GAIANET_MODEL=       # Default: qwen72b
LARGE_GAIANET_SERVER_URL=  # Default: https://qwen72b.gaia.domains/v1
GAIANET_EMBEDDING_MODEL=
USE_GAIANET_EMBEDDING= # Set to TRUE for GAIANET/768, leave blank for local

# Volcengine Configuration
VOLENGINE_API_URL= # Volcengine API Endpoint, Default: https://open.volcengineapi.com/api/v3/
VOLENGINE_MODEL=
SMALL_VOLENGINE_MODEL=     # Default: doubao-lite-128k
MEDIUM_VOLENGINE_MODEL=    # Default: doubao-pro-128k
LARGE_VOLENGINE_MODEL=     # Default: doubao-pro-256k
VOLENGINE_EMBEDDING_MODEL= # Default: doubao-embedding

# DeepSeek Configuration
DEEPSEEK_API_KEY=      #Your DeepSeek API key
DEEPSEEK_API_URL=      # Default: https://api.deepseek.com
SMALL_DEEPSEEK_MODEL=  # Default: deepseek-chat
MEDIUM_DEEPSEEK_MODEL= # Default: deepseek-chat
LARGE_DEEPSEEK_MODEL=  # Default: deepseek-chat

# fal.ai Configuration
FAL_API_KEY=
FAL_AI_LORA_PATH=

# LetzAI Configuration
LETZAI_API_KEY= # LetzAI API Key
LETZAI_MODELS=  # list of Letzai models to add to each prompt, e.g.: "@modelname1, @modelname2"

# Galadriel Configuration
GALADRIEL_API_KEY=gal-*      # Get from https://dashboard.galadriel.com/
SMALL_GALADRIEL_MODEL=       # Default: gpt-4o-mini
MEDIUM_GALADRIEL_MODEL=      # Default: gpt-4o
LARGE_GALADRIEL_MODEL=       # Default: gpt-4o
GALADRIEL_FINE_TUNE_API_KEY= # Use an OpenAI key to use a fine-tuned model with the verified inference endpoint

# Remaining Provider Configurations
GOOGLE_GENERATIVE_AI_API_KEY= # Gemini API key
ALI_BAILIAN_API_KEY=          # Ali Bailian API Key
NANOGPT_API_KEY=              # NanoGPT API Key
TOGETHER_API_KEY=             # Together API Key

######################################
#### Crypto Plugin Configurations ####
######################################

# CoinMarketCap / CMC
COINMARKETCAP_API_KEY=

# Zerion
ZERION_API_KEY=

# CoinGecko
COINGECKO_API_KEY=
COINGECKO_PRO_API_KEY=

# Moralis
MORALIS_API_KEY=

# EVM
EVM_PRIVATE_KEY=
EVM_PROVIDER_URL=

# Avalanche
AVALANCHE_PRIVATE_KEY=
AVALANCHE_PUBLIC_KEY=

# Arthera
ARTHERA_PRIVATE_KEY=

# Solana
SOLANA_PRIVATE_KEY=
SOLANA_PUBLIC_KEY=
SOLANA_CLUSTER=           # Default: devnet. Solana Cluster: 'devnet' | 'testnet' | 'mainnet-beta'
SOLANA_ADMIN_PRIVATE_KEY= # This wallet is used to verify NFTs
SOLANA_ADMIN_PUBLIC_KEY=  # This wallet is used to verify NFTs
SOLANA_VERIFY_TOKEN=      # Authentication token for calling the verification API

# Injective
INJECTIVE_PRIVATE_KEY= #
INJECTIVE_PUBLIC_KEY= #
INJECTIVE_NETWORK= #
# Fallback Wallet Configuration (deprecated)
WALLET_PRIVATE_KEY=
WALLET_PUBLIC_KEY=

BIRDEYE_API_KEY=

# Solana Configuration
SOL_ADDRESS=So11111111111111111111111111111111111111112
SLIPPAGE=1
BASE_MINT=So11111111111111111111111111111111111111112
SOLANA_RPC_URL=https://api.mainnet-beta.solana.com
HELIUS_API_KEY=

# Abstract Configuration
ABSTRACT_ADDRESS=
ABSTRACT_PRIVATE_KEY=
ABSTRACT_RPC_URL=https://api.testnet.abs.xyz

# Starknet Configuration
STARKNET_ADDRESS=
STARKNET_PRIVATE_KEY=
STARKNET_RPC_URL=

# Lens Network Configuration
LENS_ADDRESS=
LENS_PRIVATE_KEY=

# Form Chain
FORM_PRIVATE_KEY= # Form character account private key
FORM_TESTNET=true # A flag indicating if connection is made to Form Testnet. Set to false for Mainnet connection.

# Coinbase
COINBASE_COMMERCE_KEY=              # From Coinbase developer portal
COINBASE_API_KEY=                   # From Coinbase developer portal
COINBASE_PRIVATE_KEY=               # From Coinbase developer portal
COINBASE_GENERATED_WALLET_ID=       # Not your address but the wallet ID from generating a wallet through the plugin
COINBASE_GENERATED_WALLET_HEX_SEED= # Not your address but the wallet hex seed from generating a wallet through the plugin and calling export
COINBASE_NOTIFICATION_URI=          # For webhook plugin the uri you want to send the webhook to for dummy ones use https://webhook.site

# Coinbase AgentKit
CDP_API_KEY_NAME=
CDP_API_KEY_PRIVATE_KEY=
CDP_AGENT_KIT_NETWORK=base-sepolia # Optional: Defaults to base-sepolia

# Coinbase Charity Configuration
IS_CHARITABLE=false # Set to true to enable charity donations
CHARITY_ADDRESS_BASE=0x1234567890123456789012345678901234567890
CHARITY_ADDRESS_SOL=pWvDXKu6CpbKKvKQkZvDA66hgsTB6X2AgFxksYogHLV
CHARITY_ADDRESS_ETH=0x750EF1D7a0b4Ab1c97B7A623D7917CcEb5ea779C
CHARITY_ADDRESS_ARB=0x1234567890123456789012345678901234567890
CHARITY_ADDRESS_POL=0x1234567890123456789012345678901234567890

# thirdweb
THIRDWEB_SECRET_KEY= # Create key on thirdweb developer dashboard: https://thirdweb.com/

# Conflux Configuration
CONFLUX_CORE_PRIVATE_KEY=
CONFLUX_CORE_SPACE_RPC_URL=
CONFLUX_ESPACE_PRIVATE_KEY=
CONFLUX_ESPACE_RPC_URL=
CONFLUX_MEME_CONTRACT_ADDRESS=

# Mind Network Configuration
MIND_HOT_WALLET_PRIVATE_KEY=
MIND_COLD_WALLET_ADDRESS=

# ZeroG
ZEROG_INDEXER_RPC=
ZEROG_EVM_RPC=
ZEROG_PRIVATE_KEY=
ZEROG_FLOW_ADDRESS=

# IQ6900
# Load json recorded on-chain through IQ
# Inscribe your json character file here: https://elizacodein.com/

IQ_WALLET_ADDRESS=              # If you enter the wallet address used on the site, the most recently inscribed json will be loaded.
IQSOlRPC=

# Squid Router
SQUID_SDK_URL=https://apiplus.squidrouter.com # Default: https://apiplus.squidrouter.com
SQUID_INTEGRATOR_ID=                          # get integrator id through https://docs.squidrouter.com/
SQUID_EVM_ADDRESS=
SQUID_EVM_PRIVATE_KEY=
SQUID_API_THROTTLE_INTERVAL=1000 # Default: 1000; Used to throttle API calls to avoid rate limiting (in ms)

# TEE Configuration
# TEE_MODE options:
# - LOCAL: Uses simulator at localhost:8090 (for local development)
# - DOCKER: Uses simulator at host.docker.internal:8090 (for docker development)
# - PRODUCTION: No simulator, uses production endpoints
# Defaults to OFF if not specified
TEE_MODE=OFF        # LOCAL | DOCKER | PRODUCTION
WALLET_SECRET_SALT= # ONLY define if you want to use TEE Plugin, otherwise it will throw errors
TEE_LOG_DB_PATH=    # Custom path for TEE Log database, default: ./data/tee_log.sqlite

# TEE Verifiable Log Configuration
VLOG= # true/false;  if you want to use TEE Verifiable Log, set this to "true"

# Galadriel Configuration
GALADRIEL_API_KEY=gal-* # Get from https://dashboard.galadriel.com/


# Akash Chat API Configuration docs: https://chatapi.akash.network/documentation
AKASH_CHAT_API_KEY=          # Get from https://chatapi.akash.network/
SMALL_AKASH_CHAT_API_MODEL=  # Default: Meta-Llama-3-2-3B-Instruct
MEDIUM_AKASH_CHAT_API_MODEL= # Default: Meta-Llama-3-3-70B-Instruct
LARGE_AKASH_CHAT_API_MODEL=  # Default: Meta-Llama-3-1-405B-Instruct-FP8

# fal.ai Configuration
FAL_API_KEY=
FAL_AI_LORA_PATH=

# Web search API Configuration
TAVILY_API_KEY=

# WhatsApp Cloud API Configuration
WHATSAPP_ACCESS_TOKEN=         # Permanent access token from Facebook Developer Console
WHATSAPP_PHONE_NUMBER_ID=      # Phone number ID from WhatsApp Business API
WHATSAPP_BUSINESS_ACCOUNT_ID=  # Business Account ID from Facebook Business Manager
WHATSAPP_WEBHOOK_VERIFY_TOKEN= # Custom string for webhook verification
WHATSAPP_API_VERSION=v17.0     # WhatsApp API version (default: v17.0)
ENABLE_TEE_LOG=false           # Set to true to enable TEE logging, only available when running eliza in TEE

# Flow Blockchain Configuration
FLOW_ADDRESS=
FLOW_PRIVATE_KEY=  # Private key for SHA3-256 + P256 ECDSA
FLOW_NETWORK=      # Default: mainnet
FLOW_ENDPOINT_URL= # Default: https://mainnet.onflow.org

# ICP
INTERNET_COMPUTER_PRIVATE_KEY=
INTERNET_COMPUTER_ADDRESS=

#Cloudflare AI Gateway
CLOUDFLARE_GW_ENABLED=    # Set to true to enable Cloudflare AI Gateway
CLOUDFLARE_AI_ACCOUNT_ID= # Cloudflare AI Account ID - found in the Cloudflare Dashboard under AI Gateway
CLOUDFLARE_AI_GATEWAY_ID= # Cloudflare AI Gateway ID - found in the Cloudflare Dashboard under AI Gateway

# Aptos
APTOS_PRIVATE_KEY= # Aptos private key
APTOS_NETWORK=     # Must be one of mainnet, testnet

# MultiversX
MVX_PRIVATE_KEY= # Multiversx private key
MVX_NETWORK=     # must be one of mainnet, devnet, testnet

# NEAR
NEAR_WALLET_SECRET_KEY= # NEAR Wallet Secret Key
NEAR_WALLET_PUBLIC_KEY= # NEAR Wallet Public Key
NEAR_ADDRESS=
NEAR_SLIPPAGE=1
NEAR_RPC_URL=https://rpc.testnet.near.org
NEAR_NETWORK=testnet # or mainnet

# ZKsync Era Configuration
ZKSYNC_ADDRESS=
ZKSYNC_PRIVATE_KEY=

# HoldStation Wallet Configuration
HOLDSTATION_PRIVATE_KEY=

# Avail DA Configuration
AVAIL_ADDRESS=
AVAIL_SEED=
AVAIL_APP_ID=0
AVAIL_RPC_URL=wss://avail-turing.public.blastapi.io/ # (Default) Testnet: wss://avail-turing.public.blastapi.io/ | Mainnet: wss://avail-mainnet.public.blastapi.io/

# Marlin
TEE_MARLIN=                      # Set "yes" to enable the plugin
TEE_MARLIN_ATTESTATION_ENDPOINT= # Optional, default "http://127.0.0.1:1350"

# Ton
TON_PRIVATE_KEY= # Ton Mnemonic Seed Phrase Join With Empty String
TON_RPC_URL=     # ton rpc
TON_RPC_API_KEY= # ton rpc api key

# Sui
SUI_PRIVATE_KEY= # Sui Mnemonic Seed Phrase (`sui keytool generate ed25519`) , Also support `suiprivatekeyxxxx` (sui keytool export --key-identity 0x63)
SUI_NETWORK=     # must be one of mainnet, testnet, devnet, localnet

# Mina Settings
MINA_PRIVATE_KEY= # Mina Mnemonic Seed Phrase: https://docs.minaprotocol.com/using-mina/install-a-wallet
MINA_NETWORK=devnet # must be one of mainnet, testnet, devnet, localnet

# Story
STORY_PRIVATE_KEY=  # Story private key
STORY_API_BASE_URL= # Story API base URL
STORY_API_KEY=      # Story API key
PINATA_JWT=         # Pinata JWT for uploading files to IPFS

# Cosmos
COSMOS_RECOVERY_PHRASE=  # 12 words recovery phrase (need to be in quotes, because of spaces)
COSMOS_AVAILABLE_CHAINS= # mantrachaintestnet2,cosmos  # Array of chains
# Cronos zkEVM
CRONOSZKEVM_ADDRESS=
CRONOSZKEVM_PRIVATE_KEY=


# Fuel Ecosystem (FuelVM)
FUEL_WALLET_PRIVATE_KEY=

# Tokenizer Settings
TOKENIZER_MODEL= # Specify the tokenizer model to be used.
TOKENIZER_TYPE=  # Options: tiktoken (for OpenAI models) or auto (AutoTokenizer from Hugging Face for non-OpenAI models). Default: tiktoken.

# Spheron
SPHERON_PRIVATE_KEY=
SPHERON_PROVIDER_PROXY_URL=
SPHERON_WALLET_ADDRESS=

# Stargaze NFT marketplace from Cosmos (You can use https://graphql.mainnet.stargaze-apis.com/graphql)
STARGAZE_ENDPOINT=

# GenLayer
GENLAYER_PRIVATE_KEY= # Private key of the GenLayer account to use for the agent in this format (0x0000000000000000000000000000000000000000000000000000000000000000)

# BNB chain
BNB_PRIVATE_KEY=            # BNB chain private key
BNB_PUBLIC_KEY=             # BNB-smart-chain public key (address)
BSC_PROVIDER_URL=           # BNB-smart-chain rpc url
OPBNB_PROVIDER_URL=         # OPBNB rpc url

####################################
#### Misc Plugin Configurations ####
####################################

# Intiface Configuration
INTIFACE_WEBSOCKET_URL=ws://localhost:12345

# API key for giphy from https://developers.giphy.com/dashboard/
GIPHY_API_KEY=

# OpenWeather
OPEN_WEATHER_API_KEY= # OpenWeather API key

#GITCOIN Passport
PASSPORT_API_KEY= #Gitcoin Passport key
PASSPORT_SCORER=  #Scorer number

# EchoChambers Configuration
ECHOCHAMBERS_API_URL=http://127.0.0.1:3333
ECHOCHAMBERS_API_KEY=testingkey0011
ECHOCHAMBERS_USERNAME=eliza
ECHOCHAMBERS_ROOMS=general #comma delimited list of rooms the agent watches
ECHOCHAMBERS_POLL_INTERVAL=60
ECHOCHAMBERS_MAX_MESSAGES=10
# How often the agent checks if it should start a conversation
ECHOCHAMBERS_CONVERSATION_STARTER_INTERVAL=300 # 5 minutes - checks rooms every 5 minutes

# How long a room must be quiet before starting a new conversation
ECHOCHAMBERS_QUIET_PERIOD=900 # 15 minutes - waits for 15 minutes of silence

# Allora
ALLORA_API_KEY=    # Allora API key, format: UP-f8db7d6558ab432ca0d92716
ALLORA_CHAIN_SLUG= # must be one of mainnet, testnet. If not specified, it will use testnet by default


# B2 Network
B2_PRIVATE_KEY= # Private key of the B2 Network account to use for the agent

# Opacity zkTLS
OPACITY_TEAM_ID=f309ac8ae8a9a14a7e62cd1a521b1c5f
OPACITY_CLOUDFLARE_NAME=eigen-test
OPACITY_PROVER_URL=https://opacity-ai-zktls-demo.vercel.app

# AWS Credentials for S3 File Upload and Amazon Bedrock
AWS_ACCESS_KEY_ID=
AWS_SECRET_ACCESS_KEY=
AWS_REGION=
AWS_S3_BUCKET=
AWS_S3_UPLOAD_PATH=
AWS_S3_ENDPOINT=
AWS_S3_SSL_ENABLED=
AWS_S3_FORCE_PATH_STYLE=


# Deepgram
DEEPGRAM_API_KEY=

# Verifiable Inference Configuration
VERIFIABLE_INFERENCE_ENABLED=false    # Set to false to disable verifiable inference
VERIFIABLE_INFERENCE_PROVIDER=opacity # Options: opacity

# Qdrant
# URL of your Qdrant instance (e.g., https://your-instance.qdrant.tech)
QDRANT_URL=
# API key for authentication (optional for local instances)
QDRANT_KEY=
# Qdrant service port (default: 443 for cloud, typically 6333 for local)
QDRANT_PORT=443
# Vector size matching your embedding model (default: 1536 for OpenAI embeddings)
QDRANT_VECTOR_SIZE=1536

# Autonome Configuration
AUTONOME_JWT_TOKEN=
AUTONOME_RPC=https://wizard-bff-rpc.alt.technology/v1/bff/aaa/apps

####################################
#### Akash Network Configuration ####
####################################
AKASH_ENV=mainnet
AKASH_NET=https://raw.githubusercontent.com/ovrclk/net/master/mainnet
RPC_ENDPOINT=https://rpc.akashnet.net:443
AKASH_GAS_PRICES=0.025uakt
AKASH_GAS_ADJUSTMENT=1.5
AKASH_KEYRING_BACKEND=os
AKASH_FROM=default
AKASH_FEES=20000uakt
AKASH_DEPOSIT=500000uakt
AKASH_MNEMONIC=
AKASH_WALLET_ADDRESS=
# Akash Pricing API
AKASH_PRICING_API_URL=https://console-api.akash.network/v1/pricing
# Default values # 1 CPU = 1000 1GB = 1000000000 1GB = 1000000000
AKASH_DEFAULT_CPU=1000
AKASH_DEFAULT_MEMORY=1000000000
AKASH_DEFAULT_STORAGE=1000000000
AKASH_SDL=example.sdl.yml
# Close deployment
# Close all deployments = closeAll
# Close a single deployment = dseq and add the value in AKASH_CLOSE_DSEQ
AKASH_CLOSE_DEP=closeAll
AKASH_CLOSE_DSEQ=19729929
# Provider Info we added one to check you will have to pass this into the action
AKASH_PROVIDER_INFO=akash1ccktptfkvdc67msasmesuy5m7gpc76z75kukpz
# Deployment Status
# AKASH_DEP_STATUS = dseq or param_passed when you are building you wil pass the dseq dinamically to test you
# you can pass the dseq using AKASH_DEP_DSEQ 19729929 is an example of a dseq we test while build.
AKASH_DEP_STATUS=dseq
AKASH_DEP_DSEQ=19729929
# Gas Estimation Options: close, create, or update
# qseq is required when operation is "close" 19729929 is an example of a dseq we test while build.
AKASH_GAS_OPERATION=close
AKASH_GAS_DSEQ=19729929
# Manifest
# Values: "auto" | "manual" | "validate_only" Default: "auto"
AKASH_MANIFEST_MODE=auto
# Default: Will use the SDL directory
AKASH_MANIFEST_PATH=
# Values: "strict" | "lenient" | "none" - Default: "strict"
AKASH_MANIFEST_VALIDATION_LEVEL=strict
# Quai Network Ecosystem
QUAI_PRIVATE_KEY=
QUAI_RPC_URL=https://rpc.quai.network

# Chainbase
CHAINBASE_API_KEY=demo # demo is a free tier key

# 0x
ZERO_EX_API_KEY=
ALCHEMY_HTTP_TRANSPORT_URL=

# Instagram Configuration
INSTAGRAM_DRY_RUN=false
INSTAGRAM_USERNAME=               # Account username
INSTAGRAM_PASSWORD=               # Account password
INSTAGRAM_APP_ID=                 # Instagram App ID is required
INSTAGRAM_APP_SECRET=             # Instagram App Secret is required
INSTAGRAM_BUSINESS_ACCOUNT_ID=    # Optional Business Account ID for additional features
INSTAGRAM_POST_INTERVAL_MIN=60    # Default: 60 minutes
INSTAGRAM_POST_INTERVAL_MAX=120   # Default: 120 minutes
INSTAGRAM_ENABLE_ACTION_PROCESSING=false  # Enable/disable action processing
INSTAGRAM_ACTION_INTERVAL=5       # Interval between actions in minutes
INSTAGRAM_MAX_ACTIONS=1          # Maximum number of actions to process at once

####################################
#### Pyth Plugin Configuration ####
####################################
# Network Environment (mainnet or testnet)git
PYTH_NETWORK_ENV=mainnet

# Mainnet Network Configuration
PYTH_MAINNET_HERMES_URL=https://hermes.pyth.network
PYTH_MAINNET_WSS_URL=wss://hermes.pyth.network/ws
PYTH_MAINNET_PYTHNET_URL=https://pythnet.rpcpool.com
PYTH_MAINNET_CONTRACT_REGISTRY=https://pyth.network/developers/price-feed-ids
PYTH_MAINNET_PROGRAM_KEY=

# Testnet Network Configuration
PYTH_TESTNET_HERMES_URL=https://hermes.pyth.network
PYTH_TESTNET_WSS_URL=wss://hermes.pyth.network/ws
PYTH_TESTNET_PYTHNET_URL=https://pythnet.rpcpool.com
PYTH_TESTNET_CONTRACT_REGISTRY=https://pyth.network/developers/price-feed-ids#testnet
PYTH_TESTNET_PROGRAM_KEY=

# Connection Settings
PYTH_MAX_RETRIES=3
PYTH_RETRY_DELAY=1000
PYTH_TIMEOUT=5000
PYTH_GRANULAR_LOG=true
PYTH_LOG_LEVEL=debug
PYTH_LOG_LEVEL=info

# Runtime Settings
RUNTIME_CHECK_MODE=false

# Pyth Price Streaming and test ID
PYTH_ENABLE_PRICE_STREAMING=true
PYTH_MAX_PRICE_STREAMS=2
PYTH_TEST_ID01=0xe62df6c8b4a85fe1a67db44dc12de5db330f7ac66b72dc658afedf0f4a415b43
PYTH_TEST_ID02=0xff61491a931112ddf1bd8147cd1b641375f79f5825126d665480874634fd0ace

# Router Nitro EVM Configuration
ROUTER_NITRO_EVM_ADDRESS=
ROUTER_NITRO_EVM_PRIVATE_KEY=

# OriginTrail DKG
DKG_ENVIRONMENT=""
# Values: "development", "testnet", "mainnet"
DKG_HOSTNAME=""
DKG_PORT="8900"
DKG_PUBLIC_KEY=""
DKG_PRIVATE_KEY=""
DKG_BLOCKCHAIN_NAME=""
# Values: (mainnet) "base:8453", "gnosis:100", "otp:2043" (testnet) "base:84532", "gnosis:10200", "otp:20430"

# Initia Plugin Configuration
INITIA_PRIVATE_KEY=  # Your Initia wallet private key
INITIA_NODE_URL=  # Initia node URL (default: testnet)
INITIA_CHAIN_ID=initia-test  # Chain ID (default: testnet)

# ####################################
# #### NVIDIA Configuration ##########
# ####################################
NVIDIA_NIM_ENV=production
NVIDIA_NIM_SPASH=false
# Api Keys
NVIDIA_NIM_API_KEY=
NVIDIA_NGC_API_KEY=
NVIDIA_NIM_MAX_RETRIES=3
NVIDIA_NIM_RETRY_DELAY=1000
NVIDIA_NIM_TIMEOUT=5000
# Logging Configuration
NVIDIA_GRANULAR_LOG=true
NVIDIA_LOG_LEVEL=debug
# NVIDIA Off-topic system and user configuration
NVIDIA_OFFTOPIC_SYSTEM=
NVIDIA_OFFTOPIC_USER=
# NVIDIA Cosmos Model Configuration
NVIDIA_NIM_BASE_VISION_URL=https://ai.api.nvidia.com/v1/vlm
NVIDIA_COSMOS_MODEL=nvidia/cosmos-nemotron-34b
NVIDIA_COSMOS_INVOKE_URL=https://ai.api.nvidia.com/v1/vlm/nvidia/cosmos-nemotron-34b
NVIDIA_COSMOS_ASSET_URL=https://api.nvcf.nvidia.com/v2/nvcf/assets
NVIDIA_COSMOS_MAX_TOKENS=1000

# Email Plugin Configuration

# Outgoing Email Settings (SMTP/Gmail)
EMAIL_OUTGOING_SERVICE=smtp    # Use "smtp" or "gmail"
EMAIL_OUTGOING_HOST=smtp.example.com    # Required for SMTP only
EMAIL_OUTGOING_PORT=465    # Default 465 for secure SMTP, 587 for TLS
EMAIL_OUTGOING_USER=
EMAIL_OUTGOING_PASS=  # For Gmail, use App Password

# Incoming Email Settings (IMAP)
EMAIL_INCOMING_SERVICE=imap
EMAIL_INCOMING_HOST=imap.example.com
EMAIL_INCOMING_PORT=993    # Default port for secure IMAP
EMAIL_INCOMING_USER=
EMAIL_INCOMING_PASS=

# SEI Network Ecosystem
SEI_PRIVATE_KEY=
SEI_NETWORK=   # Either "mainnet", "testnet", or "devnet"
SEI_RPC_URL=    # Only set if using a different RPC URL from the default

# Omniflix
OMNIFLIX_API_URL=                    # https://rest.omniflix.network
OMNIFLIX_MNEMONIC=                   # your mnemonic 12 words or 24 words
OMNIFLIX_RPC_ENDPOINT=               # https://rpc.omniflix.network
OMNIFLIX_PRIVATE_KEY=                 # your private key

# Suno AI Music Generation
SUNO_API_KEY=

# Udio AI Music Generation
UDIO_AUTH_TOKEN=

# Football Plugin Configuration
FOOTBALL_API_KEY=                   # API key from Football-Data.org (https://www.football-data.org/)

# Imgflip
IMGFLIP_USERNAME=
IMGFLIP_PASSWORD=

# Hyperliquid Api
HYPERLIQUID_PRIVATE_KEY=    # Required for trading and cancelling orders, your_private_key
HYPERLIQUID_TESTNET=        # Optional, defaults to false; true or false

# Lit Protocol
FUNDING_PRIVATE_KEY=    # Private key for funding transactions in Lit Protocol
EVM_RPC_URL=                # RPC endpoint URL for blockchain interactions

# EthStorage DA Configuration
ETHSTORAGE_PRIVATE_KEY=
ETHSTORAGE_ADDRESS=0x64003adbdf3014f7E38FC6BE752EB047b95da89A
ETHSTORAGE_RPC_URL=https://rpc.beta.testnet.l2.quarkchain.io:8545


<<<<<<< HEAD
# News API Key
NEWS_API_KEY= # News API KEY from https://newsapi.org/
=======

# Email Automation Plugin Configuration
RESEND_API_KEY=           # Your Resend API key
DEFAULT_TO_EMAIL=         # Default recipient
DEFAULT_FROM_EMAIL=       # Default sender

# Optional Settings
EMAIL_AUTOMATION_ENABLED=false    # Enable AI detection. If this is enabled, the plugin will automatically detect email-worthy conversations and handle generation/delivery and only that.
EMAIL_EVALUATION_PROMPT=        # Custom detection criteria for shouldEmail# ####################################


# #### ANKR Configuration ####
# ####################################
ANKR_ENV=production
ANKR_WALLET=
ANKR_MAX_RETRIES=3
ANKR_RETRY_DELAY=1000
ANKR_TIMEOUT=5000
ANKR_GRANULAR_LOG=true
ANKR_LOG_LEVEL=debug
ANKR_RUNTIME_CHECK_MODE=false
ANKR_SPASH=true

# DCAP Plugin Configuration
DCAP_EVM_PRIVATE_KEY=
DCAP_MODE=                       # Options: OFF, PLUGIN-SGX, PLUGIN-TEE, MOCK

# QuickIntel Token Security API
QUICKINTEL_API_KEY=              # Your QuickIntel API key for token security analysis
>>>>>>> ba643bd4
<|MERGE_RESOLUTION|>--- conflicted
+++ resolved
@@ -873,37 +873,5 @@
 ETHSTORAGE_RPC_URL=https://rpc.beta.testnet.l2.quarkchain.io:8545
 
 
-<<<<<<< HEAD
 # News API Key
-NEWS_API_KEY= # News API KEY from https://newsapi.org/
-=======
-
-# Email Automation Plugin Configuration
-RESEND_API_KEY=           # Your Resend API key
-DEFAULT_TO_EMAIL=         # Default recipient
-DEFAULT_FROM_EMAIL=       # Default sender
-
-# Optional Settings
-EMAIL_AUTOMATION_ENABLED=false    # Enable AI detection. If this is enabled, the plugin will automatically detect email-worthy conversations and handle generation/delivery and only that.
-EMAIL_EVALUATION_PROMPT=        # Custom detection criteria for shouldEmail# ####################################
-
-
-# #### ANKR Configuration ####
-# ####################################
-ANKR_ENV=production
-ANKR_WALLET=
-ANKR_MAX_RETRIES=3
-ANKR_RETRY_DELAY=1000
-ANKR_TIMEOUT=5000
-ANKR_GRANULAR_LOG=true
-ANKR_LOG_LEVEL=debug
-ANKR_RUNTIME_CHECK_MODE=false
-ANKR_SPASH=true
-
-# DCAP Plugin Configuration
-DCAP_EVM_PRIVATE_KEY=
-DCAP_MODE=                       # Options: OFF, PLUGIN-SGX, PLUGIN-TEE, MOCK
-
-# QuickIntel Token Security API
-QUICKINTEL_API_KEY=              # Your QuickIntel API key for token security analysis
->>>>>>> ba643bd4
+NEWS_API_KEY= # News API KEY from https://newsapi.org/