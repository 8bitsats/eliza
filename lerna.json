{
<<<<<<< HEAD
  "version": "1.6.1-beta.0",
=======
  "version": "1.6.1-alpha.7",
>>>>>>> de2adbe7
  "packages": [
    "packages/*"
  ],
  "npmClient": "bun",
  "command": {
    "publish": {
      "message": "chore(release): publish alpha",
      "registry": "https://registry.npmjs.org",
      "allowBranch": [
        "main",
        "develop",
        "alpha",
        "release/*"
      ],
      "ignoreChanges": [
        "**/*.md",
        "**/test/**",
        "**/__tests__/**"
      ],
      "verifyAccess": false
    },
    "version": {
      "allowBranch": [
        "main",
        "develop",
        "alpha",
        "release/*"
      ],
      "message": "chore(release): publish %s",
      "push": true,
      "gitTagVersion": true,
      "tagVersionPrefix": "v",
      "signGitTag": false,
      "signGitCommit": false,
      "forcePublish": "*",
      "exact": true
    }
  },
  "stream": true,
  "concurrency": 1
}<|MERGE_RESOLUTION|>--- conflicted
+++ resolved
@@ -1,9 +1,5 @@
 {
-<<<<<<< HEAD
-  "version": "1.6.1-beta.0",
-=======
   "version": "1.6.1-alpha.7",
->>>>>>> de2adbe7
   "packages": [
     "packages/*"
   ],
