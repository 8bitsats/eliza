--- conflicted
+++ resolved
@@ -1,9 +1,5 @@
 {
-<<<<<<< HEAD
-  "version": "1.6.6-beta.0",
-=======
   "version": "1.7.0-alpha.0",
->>>>>>> fb62d7c8
   "packages": [
     "packages/*"
   ],
