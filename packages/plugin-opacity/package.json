--- conflicted
+++ resolved
@@ -16,11 +16,8 @@
     },
     "devDependencies": {
         "tsup": "^8.3.5"
-<<<<<<< HEAD
-=======
     },
     "publishConfig": {
         "access": "public"
->>>>>>> ba3cee3d
     }
 }