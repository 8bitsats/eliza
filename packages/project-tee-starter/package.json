--- conflicted
+++ resolved
@@ -1,11 +1,7 @@
 {
   "name": "@elizaos/project-tee-starter",
   "description": "Project starter for elizaOS with TEE capabilities",
-<<<<<<< HEAD
-  "version": "1.5.9-beta.0",
-=======
   "version": "1.5.9-alpha.16",
->>>>>>> 92dc5c93
   "type": "module",
   "main": "dist/index.js",
   "module": "dist/index.js",
