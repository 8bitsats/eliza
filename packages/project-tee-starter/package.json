--- conflicted
+++ resolved
@@ -1,11 +1,7 @@
 {
   "name": "@elizaos/project-tee-starter",
   "description": "Project starter for elizaOS with TEE capabilities",
-<<<<<<< HEAD
-  "version": "1.5.5",
-=======
   "version": "1.5.5-alpha.12",
->>>>>>> afd986f2
   "type": "module",
   "main": "dist/index.js",
   "module": "dist/index.js",
