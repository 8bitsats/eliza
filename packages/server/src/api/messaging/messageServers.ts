--- conflicted
+++ resolved
@@ -11,29 +11,6 @@
 
   // GET /server/current - Get current server's ID (for this running instance)
   // This is the serverId that clients should use when creating channels/messages
-<<<<<<< HEAD
-  (router as any).get(
-    '/message-server/current',
-    async (_req: express.Request, res: express.Response) => {
-      try {
-        res.json({
-          success: true,
-          data: {
-            messageServerId: serverInstance.messageServerId,
-          },
-        });
-      } catch (error) {
-        logger.error(
-          {
-            src: 'http',
-            path: '/message-server/current',
-            error: error instanceof Error ? error.message : String(error),
-          },
-          'Error fetching current server'
-        );
-        res.status(500).json({ success: false, error: 'Failed to fetch current server' });
-      }
-=======
   router.get('/message-server/current', async (_req: express.Request, res: express.Response) => {
     try {
       res.json({
@@ -42,15 +19,18 @@
           messageServerId: serverInstance.messageServerId,
         },
       });
-    } catch (error) {
+    } catch (error: unknown) {
       logger.error(
-        { src: 'http', path: '/message-server/current', error: error instanceof Error ? error.message : String(error) },
+        {
+          src: 'http',
+          path: '/message-server/current',
+          error: error instanceof Error ? error.message : String(error),
+        },
         'Error fetching current server'
       );
       res.status(500).json({ success: false, error: 'Failed to fetch current server' });
->>>>>>> 8ecd2264
-    }
-  );
+    }
+  });
 
   // GET /message-servers - List all message servers
   router.get('/message-servers', async (_req: express.Request, res: express.Response) => {
