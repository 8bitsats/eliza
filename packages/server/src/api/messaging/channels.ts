import {
  composePromptFromState,
  ElizaOS,
  ModelType,
  ChannelType,
  logger,
  validateUuid,
  type UUID,
  getUploadsChannelsDir,
} from '@elizaos/core';
import { transformMessageAttachments, validateServerIdForRls } from '../../utils';
import express from 'express';
import internalMessageBus from '../../services/message-bus';
import type { AgentServer } from '../../index';
import type { MessageServiceStructure as MessageService } from '../../types/server';
import { createUploadRateLimit, createFileSystemRateLimit } from '../../middleware';
import { MAX_FILE_SIZE, ALLOWED_MEDIA_MIME_TYPES } from '../shared/constants';

import multer from 'multer';
import fs from 'fs';
import path from 'path';

// Configure multer for channel uploads
const channelStorage = multer.memoryStorage();
const channelUploadMiddleware = multer({
  storage: channelStorage,
  limits: {
    fileSize: MAX_FILE_SIZE,
    files: 1,
  },
  fileFilter: (_req, file, cb) => {
    // Check if mimetype is in the allowed list
    const isAllowed = ALLOWED_MEDIA_MIME_TYPES.some((allowed) => allowed === file.mimetype);
    if (isAllowed) {
      cb(null, true);
    } else {
      cb(new Error(`Invalid file type. Only ${ALLOWED_MEDIA_MIME_TYPES.join(', ')} are allowed`));
    }
  },
});

// Helper function to save uploaded file
async function saveChannelUploadedFile(
  file: Express.Multer.File,
  channelId: string
): Promise<{ filename: string; url: string }> {
  const uploadDir = path.join(getUploadsChannelsDir(), channelId);

  // Ensure directory exists
  if (!fs.existsSync(uploadDir)) {
    fs.mkdirSync(uploadDir, { recursive: true });
  }

  // Generate unique filename
  const timestamp = Date.now();
  const random = Math.round(Math.random() * 1e9);
  const ext = path.extname(file.originalname);
  const filename = `${timestamp}-${random}${ext}`;
  const filePath = path.join(uploadDir, filename);

  // Write file to disk
  fs.writeFileSync(filePath, file.buffer);

  const url = `/media/uploads/channels/${channelId}/${filename}`;
  return { filename, url };
}

/**
 * Channel management functionality
 */
export function createChannelsRouter(
  elizaOS: ElizaOS,
  serverInstance: AgentServer
): express.Router {
  const router = express.Router();

  // Middleware to handle deprecated parameter names (backward compatibility)
  router.use((req, _res, next) => {
    // Map deprecated server_id to message_server_id
    if (req.body && req.body.server_id && !req.body.message_server_id) {
      logger.warn(
        '[DEPRECATED] Parameter "server_id" is deprecated. Use "message_server_id" instead.'
      );
      req.body.message_server_id = req.body.server_id;
    }
    next();
  });

  // GUI posts NEW messages from a user here
  router.post(
    '/channels/:channelId/messages',
    async (req: express.Request, res: express.Response) => {
      const channelIdParam = validateUuid(req.params.channelId);
      const {
        author_id, // This is the GUI user's central ID
        content,
        in_reply_to_message_id, // Central root_message.id
        message_server_id, // UUID of the message server (message_servers.id)
        raw_message,
        metadata, // Should include user_display_name
        source_type, // Should be something like 'eliza_gui'
      } = req.body;

      if (
        !channelIdParam ||
        !validateUuid(author_id) ||
        !content ||
        !validateUuid(message_server_id)
      ) {
        return res.status(400).json({
          success: false,
          error: 'Missing required fields: channelId, message_server_id, author_id, content',
        });
      }

      // RLS security: Only allow access to current server's data
      if (!validateServerIdForRls(message_server_id, serverInstance)) {
        return res.status(403).json({
          success: false,
          error: 'Forbidden: message_server_id does not match current server',
        });
      }

      try {
        // Ensure the channel exists before creating the message
        // Fetch channel details and servers in parallel for better performance
        const [existingChannel, servers] = await Promise.all([
          serverInstance.getChannelDetails(channelIdParam).catch(() => null),
          serverInstance.getServers(),
        ]);
        const channelExists = !!existingChannel;

        if (!channelExists) {
          // Auto-create the channel if it doesn't exist
          logger.info(
            { src: 'http', channelId: channelIdParam, messageServerId: message_server_id },
            'Auto-creating channel'
          );
          try {
            // First verify the server exists
            const serverExists = servers.some((s) => s.id === message_server_id);
            logger.debug(
              {
                src: 'http',
                messageServerId: message_server_id,
                serverExists,
                availableServers: servers.map((s) => s.id),
              },
              'Server existence check'
            );

            if (!serverExists) {
              logger.error(
                { src: 'http', messageServerId: message_server_id },
                'Server does not exist, cannot create channel'
              );
              return res
                .status(500)
                .json({ success: false, error: `Server ${message_server_id} does not exist` });
            }

            // Determine if this is likely a DM based on the context
            const isDmChannel =
              metadata?.isDm ||
              metadata?.channelType === ChannelType.DM ||
              metadata?.channel_type === ChannelType.DM;

            const channelData = {
              id: channelIdParam as UUID, // Use the specific channel ID from the URL
              messageServerId: message_server_id as UUID,
              name: isDmChannel
                ? `DM ${channelIdParam.substring(0, 8)}`
                : `Chat ${channelIdParam.substring(0, 8)}`,
              type: isDmChannel ? ChannelType.DM : ChannelType.GROUP,
              sourceType: 'auto_created',
              metadata: {
                created_by: 'gui_auto_creation',
                created_for_user: author_id,
                created_at: new Date().toISOString(),
                channel_type: isDmChannel ? ChannelType.DM : ChannelType.GROUP,
                ...metadata,
              },
            };

            // For DM channels, we need to determine the participants
            const participants = [author_id as UUID];
            if (isDmChannel) {
              // Try to extract the other participant from metadata
              const otherParticipant = metadata?.targetUserId || metadata?.recipientId;
              if (otherParticipant && validateUuid(otherParticipant)) {
                participants.push(otherParticipant as UUID);
              } else {
                logger.warn(
                  { src: 'http', channelId: channelIdParam, authorId: author_id },
                  'DM channel missing second participant'
                );
              }
            }

            await serverInstance.createChannel(channelData, participants);
            logger.info(
              {
                src: 'http',
                channelId: channelIdParam,
                type: isDmChannel ? ChannelType.DM : ChannelType.GROUP,
                participantCount: participants.length,
              },
              'Auto-created channel'
            );
          } catch (createError: unknown) {
            const errorMessage =
              createError instanceof Error ? createError.message : String(createError);
            logger.error(
              { src: 'http', channelId: channelIdParam, error: errorMessage },
              'Failed to auto-create channel'
            );
            return res
              .status(500)
              .json({ success: false, error: `Failed to create channel: ${errorMessage}` });
          }
        }

        const newRootMessageData = {
          channelId: channelIdParam,
          authorId: author_id as UUID,
          content: content as string,
          inReplyToRootMessageId: in_reply_to_message_id
            ? validateUuid(in_reply_to_message_id) || undefined
            : undefined,
          rawMessage: raw_message,
          metadata,
          sourceType: source_type || 'eliza_gui',
        };

        const createdRootMessage = await serverInstance.createMessage(newRootMessageData);

        if (!createdRootMessage.id) {
          throw new Error('Created message does not have an ID');
        }

        const messageForBus: MessageService = {
          id: createdRootMessage.id,
          channel_id: createdRootMessage.channelId,
          message_server_id: message_server_id as UUID,
          author_id: createdRootMessage.authorId,
          content: createdRootMessage.content,
          created_at: new Date(createdRootMessage.createdAt).getTime(),
          source_type: createdRootMessage.sourceType,
          raw_message: createdRootMessage.rawMessage,
          metadata: createdRootMessage.metadata,
          author_display_name: metadata?.user_display_name, // Get from GUI payload
          in_reply_to_message_id: createdRootMessage.inReplyToRootMessageId,
          source_id: createdRootMessage.sourceId, // Will be undefined here, which is fine
        };

        internalMessageBus.emit('new_message', messageForBus);
        logger.debug(
          { src: 'http', messageId: messageForBus.id },
          'GUI Message published to internal bus'
        );

        // Emit to SocketIO for real-time display in all connected GUIs
        if (serverInstance.socketIO) {
          serverInstance.socketIO.to(channelIdParam).emit('messageBroadcast', {
            senderId: author_id,
            senderName: metadata?.user_display_name || 'User',
            text: content,
            roomId: channelIdParam, // GUI uses central channelId as roomId for socket
            messageServerId: message_server_id, // Client layer uses messageServerId
            createdAt: messageForBus.created_at,
            source: messageForBus.source_type,
            id: messageForBus.id,
          });
        }

        res.status(201).json({ success: true, data: messageForBus });
      } catch (error) {
        logger.error(
          {
            src: 'http',
            channelId: channelIdParam,
            error: error instanceof Error ? error.message : String(error),
          },
          'Error processing GUI message'
        );
        res.status(500).json({ success: false, error: 'Failed to process message' });
      }
    }
  );

  // GET messages for a central channel
  router.get(
    '/channels/:channelId/messages',
    async (req: express.Request, res: express.Response) => {
      const channelId = validateUuid(req.params.channelId);
      const limit = req.query.limit ? Number.parseInt(req.query.limit as string, 10) : 50;
      const before = req.query.before ? Number.parseInt(req.query.before as string, 10) : undefined;
      const beforeDate = before ? new Date(before) : undefined;
      // TODO: Add 'after' parameter support when database layer is updated

      if (!channelId) {
        return res.status(400).json({ success: false, error: 'Invalid channelId' });
      }

      try {
        const messages = await serverInstance.getMessagesForChannel(channelId, limit, beforeDate);
        // Transform to MessageService structure if GUI expects timestamps as numbers, or align types
        const messagesForGui = messages.map((msg) => {
          // Extract thought and actions from rawMessage for historical messages
          interface ParsedRawMessage {
            thought?: string;
            actions?: string[];
            attachments?: unknown;
            [key: string]: unknown;
          }
          let rawMessage: ParsedRawMessage = {};
          try {
            const parsed = typeof msg.rawMessage === 'string' ? JSON.parse(msg.rawMessage) : msg.rawMessage;
            if (parsed && typeof parsed === 'object') {
              rawMessage = parsed as ParsedRawMessage;
            }
          } catch (_e) {
            // rawMessage parsing failed, continue with empty object
          }

          // Transform only content and metadata to handle attachments, preserving all other message fields
          const { content, metadata } = transformMessageAttachments({
            content: msg.content,
            metadata: {
              ...msg.metadata,
              thought: rawMessage?.thought,
              actions: rawMessage?.actions,
              attachments: rawMessage?.attachments ?? msg.metadata?.attachments,
            },
          });

          return {
            ...msg,
            content,
            metadata,
            created_at: new Date(msg.createdAt).getTime(), // Ensure timestamp number
            updated_at: new Date(msg.updatedAt).getTime(),
          };
        });
        res.json({ success: true, data: { messages: messagesForGui } });
      } catch (error) {
        logger.error(
          { src: 'http', channelId, error: error instanceof Error ? error.message : String(error) },
          'Error fetching messages'
        );
        res.status(500).json({ success: false, error: 'Failed to fetch messages' });
      }
    }
  );

  // GET /message-servers/:messageServerId/channels
  router.get(
    '/message-servers/:messageServerId/channels',
    async (req: express.Request, res: express.Response) => {
      const messageServerId = validateUuid(req.params.messageServerId);
      if (!messageServerId) {
        return res.status(400).json({ success: false, error: 'Invalid messageServerId' });
      }
      try {
        const channels = await serverInstance.getChannelsForMessageServer(messageServerId);
        res.json({ success: true, data: { channels } });
      } catch (error) {
        logger.error(
          {
            src: 'http',
            messageServerId,
            error: error instanceof Error ? error.message : String(error),
          },
          'Error fetching channels'
        );
        res.status(500).json({ success: false, error: 'Failed to fetch channels' });
      }
    }
  );

  // GET /dm-channel?targetUserId=<target_user_id>
  router.get('/dm-channel', async (req: express.Request, res: express.Response) => {
    const targetUserId = validateUuid(req.query.targetUserId as string);
    const currentUserId = validateUuid(req.query.currentUserId as string);
    const providedDmServerId = validateUuid(req.query.dmServerId as string);

    if (!targetUserId || !currentUserId) {
      res.status(400).json({ success: false, error: 'Missing targetUserId or currentUserId' });
      return;
    }
    if (targetUserId === currentUserId) {
      res.status(400).json({ success: false, error: 'Cannot create DM channel with oneself' });
      return;
    }

    let dmServerIdToUse: UUID = serverInstance.messageServerId;

    try {
      if (providedDmServerId) {
        // Check if the provided server ID exists
        const existingServer = await serverInstance.getServerById(providedDmServerId);
        if (existingServer) {
          dmServerIdToUse = providedDmServerId;
        } else {
          logger.warn(
            { src: 'http', dmServerId: providedDmServerId },
            'Provided dmServerId not found, using current server'
          );
          // Use current server if provided ID is invalid
          dmServerIdToUse = serverInstance.messageServerId;
        }
      }

      const channel = await serverInstance.findOrCreateCentralDmChannel(
        currentUserId,
        targetUserId,
        dmServerIdToUse
      );
      res.json({ success: true, data: channel });
    } catch (error: unknown) {
      logger.error(
        {
          src: 'http',
          currentUserId,
          targetUserId,
          error: error instanceof Error ? error.message : String(error),
        },
        'Error finding/creating DM channel'
      );
      res.status(500).json({ success: false, error: 'Failed to find or create DM channel' });
    }
  });

  // POST /channels (for creating group channels)
  router.post('/channels', async (req: express.Request, res: express.Response) => {
    const {
      name,
      participantCentralUserIds,
      type = ChannelType.GROUP,
      message_server_id,
      metadata,
    } = req.body;

    // Validate server ID format
    if (!validateUuid(message_server_id)) {
      return res.status(400).json({
        success: false,
        error: 'Invalid message_server_id format',
      });
    }

    if (
      !name ||
      !Array.isArray(participantCentralUserIds) ||
      participantCentralUserIds.some((id) => !validateUuid(id))
    ) {
      return res.status(400).json({
        success: false,
        error:
          'Invalid payload. Required: name, message_server_id (UUID), participantCentralUserIds (array of UUIDs). Optional: type, metadata.',
      });
    }

    // RLS security: Only allow access to current server's data
    if (!validateServerIdForRls(message_server_id, serverInstance)) {
      return res.status(403).json({
        success: false,
        error: 'Forbidden: message_server_id does not match current server',
      });
    }

    try {
      const channelData = {
        messageServerId: message_server_id as UUID,
        name,
        type: type as ChannelType,
        metadata: {
          ...(metadata || {}),
          // participantIds are now handled by the separate table via createChannel's second argument
        },
      };
      // Pass participant IDs to createChannel
      const newChannel = await serverInstance.createChannel(
        channelData,
        participantCentralUserIds as UUID[]
      );

      res.status(201).json({ success: true, data: newChannel });
    } catch (error: unknown) {
      const errorMessage = error instanceof Error ? error.message : String(error);
      logger.error(
        { src: 'http', messageServerId: message_server_id, error: errorMessage },
        'Error creating group channel'
      );
      res
        .status(500)
        .json({ success: false, error: 'Failed to create group channel', details: errorMessage });
    }
  });

  // Get channel details
  router.get(
    '/channels/:channelId/details',
    async (req: express.Request, res: express.Response) => {
      const channelId = validateUuid(req.params.channelId);
      if (!channelId) {
        return res.status(400).json({ success: false, error: 'Invalid channelId' });
      }
      try {
        const channelDetails = await serverInstance.getChannelDetails(channelId);
        if (!channelDetails) {
          return res.status(404).json({ success: false, error: 'Channel not found' });
        }
        res.json({ success: true, data: channelDetails });
      } catch (error) {
        logger.error(
          { src: 'http', channelId, error: error instanceof Error ? error.message : String(error) },
          'Error fetching channel details'
        );
        res.status(500).json({ success: false, error: 'Failed to fetch channel details' });
      }
    }
  );

  // Get channel participants
  router.get(
    '/channels/:channelId/participants',
    async (req: express.Request, res: express.Response) => {
      const channelId = validateUuid(req.params.channelId);
      if (!channelId) {
        return res.status(400).json({ success: false, error: 'Invalid channelId' });
      }
      try {
        const participants = await serverInstance.getChannelParticipants(channelId);
        res.json({ success: true, data: participants });
      } catch (error) {
        logger.error(
          { src: 'http', channelId, error: error instanceof Error ? error.message : String(error) },
          'Error fetching channel participants'
        );
        res.status(500).json({ success: false, error: 'Failed to fetch channel participants' });
      }
    }
  );

  // POST /channels/:channelId/agents - Add agent to channel
  router.post(
    '/channels/:channelId/agents',
    async (req: express.Request, res: express.Response) => {
      const channelId = validateUuid(req.params.channelId);
      const { agentId } = req.body;

      if (!channelId || !validateUuid(agentId)) {
        return res.status(400).json({
          success: false,
          error: 'Invalid channelId or agentId format',
        });
      }

      try {
        // Verify the channel exists
        const channel = await serverInstance.getChannelDetails(channelId);
        if (!channel) {
          return res.status(404).json({
            success: false,
            error: 'Channel not found',
          });
        }

        // Verify the agent exists (optional - depends on your agent registry)
        // You might want to add a method to check if agent exists in your system

        // Add agent to channel participants
        await serverInstance.addParticipantsToChannel(channelId, [agentId as UUID]);

        res.status(201).json({
          success: true,
          data: {
            channelId,
            agentId,
            message: 'Agent added to channel successfully',
          },
        });
      } catch (error) {
        logger.error(
          {
            src: 'http',
            agentId,
            channelId,
            error: error instanceof Error ? error.message : String(error),
          },
          'Error adding agent to channel'
        );
        res.status(500).json({
          success: false,
          error: 'Failed to add agent to channel',
          details: error instanceof Error ? error.message : String(error),
        });
      }
    }
  );

  // DELETE /channels/:channelId/agents/:agentId - Remove agent from channel
  router.delete(
    '/channels/:channelId/agents/:agentId',
    async (req: express.Request, res: express.Response) => {
      const channelId = validateUuid(req.params.channelId);
      const agentId = validateUuid(req.params.agentId);

      if (!channelId || !agentId) {
        return res.status(400).json({
          success: false,
          error: 'Invalid channelId or agentId format',
        });
      }

      try {
        // Verify the channel exists
        const channel = await serverInstance.getChannelDetails(channelId);
        if (!channel) {
          return res.status(404).json({
            success: false,
            error: 'Channel not found',
          });
        }

        // Get current participants to verify agent is in channel
        const currentParticipants = await serverInstance.getChannelParticipants(channelId);
        if (!currentParticipants.includes(agentId)) {
          return res.status(404).json({
            success: false,
            error: 'Agent is not a participant in this channel',
          });
        }

        // Remove agent from channel participants
        // Note: We need to update the channel with the new participant list
        const updatedParticipants = currentParticipants.filter((id) => id !== agentId);
        await serverInstance.updateChannel(channelId, {
          participantCentralUserIds: updatedParticipants,
        });

        res.status(200).json({
          success: true,
          data: {
            channelId,
            agentId,
            message: 'Agent removed from channel successfully',
          },
        });
      } catch (error) {
        logger.error(
          {
            src: 'http',
            agentId,
            channelId,
            error: error instanceof Error ? error.message : String(error),
          },
          'Error removing agent from channel'
        );
        res.status(500).json({
          success: false,
          error: 'Failed to remove agent from channel',
          details: error instanceof Error ? error.message : String(error),
        });
      }
    }
  );

  // GET /channels/:channelId/agents - List agents in channel
  router.get(
    '/channels/:channelId/agents',
    async (req: express.Request, res: express.Response) => {
      const channelId = validateUuid(req.params.channelId);

      if (!channelId) {
        return res.status(400).json({
          success: false,
          error: 'Invalid channelId format',
        });
      }

      try {
        // Get all participants
        const allParticipants = await serverInstance.getChannelParticipants(channelId);

        // Filter for agents (this is a simplified approach - you might want to
        // implement a more sophisticated way to distinguish agents from users)
        // For now, we'll return all participants and let the client filter
        // In a production system, you'd want to cross-reference with an agent registry

        res.json({
          success: true,
          data: {
            channelId,
            participants: allParticipants, // All participants (agents and users)
            // TODO: Add agent-specific filtering when agent registry is available
          },
        });
      } catch (error) {
        logger.error(
          { src: 'http', channelId, error: error instanceof Error ? error.message : String(error) },
          'Error fetching channel agents'
        );
        res.status(500).json({
          success: false,
          error: 'Failed to fetch channel agents',
        });
      }
    }
  );

  // Delete single message
  router.delete(
    '/channels/:channelId/messages/:messageId',
    async (req: express.Request, res: express.Response) => {
      const channelId = validateUuid(req.params.channelId);
      const messageId = validateUuid(req.params.messageId);
      if (!channelId || !messageId) {
        return res.status(400).json({ success: false, error: 'Invalid channelId or messageId' });
      }
      try {
        // Delete the message from central database
        await serverInstance.deleteMessage(messageId);

        // Emit message_deleted event to internal bus for agent memory cleanup
        const deletedMessagePayload = {
          messageId,
          channelId,
        };

        internalMessageBus.emit('message_deleted', deletedMessagePayload);
        logger.info({ src: 'http', messageId, channelId }, 'Message deleted');

        // Also, emit an event via SocketIO to inform clients about the deletion
        if (serverInstance.socketIO) {
          serverInstance.socketIO.to(channelId).emit('messageDeleted', {
            messageId,
            channelId,
          });
        }
        res.status(204).send();
      } catch (error) {
        logger.error(
          {
            src: 'http',
            messageId,
            channelId,
            error: error instanceof Error ? error.message : String(error),
          },
          'Error deleting message'
        );
        res.status(500).json({ success: false, error: 'Failed to delete message' });
      }
    }
  );

  // Clear all messages in channel
  router.delete(
    '/channels/:channelId/messages',
    async (req: express.Request, res: express.Response) => {
      const channelId = validateUuid(req.params.channelId);
      if (!channelId) {
        return res.status(400).json({ success: false, error: 'Invalid channelId' });
      }
      try {
        // Clear all messages from central database
        await serverInstance.clearChannelMessages(channelId);

        // Emit to internal bus for agent memory cleanup
        const channelClearedPayload = {
          channelId,
        };
        internalMessageBus.emit('channel_cleared', channelClearedPayload);
        logger.info({ src: 'http', channelId }, 'Channel messages cleared');

        // Also, emit an event via SocketIO to inform clients about the channel clear
        if (serverInstance.socketIO) {
          serverInstance.socketIO.to(channelId).emit('channelCleared', {
            channelId,
          });
        }
        res.status(204).send();
      } catch (error) {
        logger.error(
          { src: 'http', channelId, error: error instanceof Error ? error.message : String(error) },
          'Error clearing messages'
        );
        res.status(500).json({ success: false, error: 'Failed to clear messages' });
      }
    }
  );

  // Update channel
  router.patch(
    '/channels/:channelId',
    async (req: express.Request, res: express.Response) => {
      const channelId = validateUuid(req.params.channelId);
      if (!channelId) {
        return res.status(400).json({ success: false, error: 'Invalid channelId' });
      }
      const { name, participantCentralUserIds, metadata } = req.body;
      try {
        const updatedChannel = await serverInstance.updateChannel(channelId, {
          name,
          participantCentralUserIds,
          metadata,
        });
        // Emit an event via SocketIO to inform clients about the channel update
        if (serverInstance.socketIO) {
          serverInstance.socketIO.to(channelId).emit('channelUpdated', {
            channelId,
            updates: updatedChannel,
          });
        }
        res.json({ success: true, data: updatedChannel });
      } catch (error) {
        logger.error(
          { src: 'http', channelId, error: error instanceof Error ? error.message : String(error) },
          'Error updating channel'
        );
        res.status(500).json({ success: false, error: 'Failed to update channel' });
      }
    }
  );

  // Delete entire channel
  router.delete(
    '/channels/:channelId',
    async (req: express.Request, res: express.Response) => {
      const channelId = validateUuid(req.params.channelId);
      if (!channelId) {
        return res.status(400).json({ success: false, error: 'Invalid channelId' });
      }
      try {
        // Get messages count before deletion for logging
        const messages = await serverInstance.getMessagesForChannel(channelId);
        const messageCount = messages.length;

        // Delete the entire channel
        await serverInstance.deleteChannel(channelId);

        // Emit to internal bus for agent memory cleanup (same as clear messages)
        const channelClearedPayload = {
          channelId,
        };
        internalMessageBus.emit('channel_cleared', channelClearedPayload);
        logger.info({ src: 'http', channelId, messageCount }, 'Channel deleted');

        // Emit an event via SocketIO to inform clients about the channel deletion
        if (serverInstance.socketIO) {
          serverInstance.socketIO.to(channelId).emit('channelDeleted', {
            channelId,
          });
        }
        res.status(204).send();
      } catch (error) {
        logger.error(
          { src: 'http', channelId, error: error instanceof Error ? error.message : String(error) },
          'Error deleting channel'
        );
        res.status(500).json({ success: false, error: 'Failed to delete channel' });
      }
    }
  );

  // Upload media to channel
  router.post(
    '/channels/:channelId/upload-media',
    createUploadRateLimit(),
    createFileSystemRateLimit(),
    channelUploadMiddleware.single('file'),
    async (req: express.Request, res: express.Response) => {
      const channelId = validateUuid(req.params.channelId);
      if (!channelId) {
        res.status(400).json({ success: false, error: 'Invalid channelId format' });
        return;
      }

      if (!req.file) {
        res.status(400).json({ success: false, error: 'No media file provided' });
        return;
      }

      try {
        // Additional filename security validation
        if (
          !req.file.originalname ||
          req.file.originalname.includes('..') ||
          req.file.originalname.includes('/')
        ) {
          res.status(400).json({ success: false, error: 'Invalid filename detected' });
          return;
        }

        // Save the uploaded file
        const result = await saveChannelUploadedFile(req.file, channelId);

        logger.info({ src: 'http', channelId, filename: result.filename }, 'File uploaded');

        res.json({
          success: true,
          data: {
            url: result.url, // Relative URL, client prepends server origin
            type: req.file.mimetype,
            filename: result.filename,
            originalName: req.file.originalname,
            size: req.file.size,
          },
        });
      } catch (error: unknown) {
        logger.error(
          { src: 'http', channelId, error: error instanceof Error ? error.message : String(error) },
          'Error processing media upload'
        );
        res.status(500).json({ success: false, error: 'Failed to process media upload' });
      }
    }
  );

  router.post(
    '/channels/:channelId/generate-title',
    async (req: express.Request, res: express.Response) => {
      const channelId = validateUuid(req.params.channelId);
      const { agentId } = req.body;

      if (!channelId) {
        return res.status(400).json({
          success: false,
          error: 'Invalid channel ID format',
        });
      }

      if (!agentId || !validateUuid(agentId)) {
        return res.status(400).json({
          success: false,
          error: 'Valid agent ID is required',
        });
      }

      try {
        const runtime = elizaOS.getAgent(agentId);

        if (!runtime) {
          return res.status(404).json({
            success: false,
            error: 'Agent not found or not active',
          });
        }

        const limit = req.query.limit ? Number.parseInt(req.query.limit as string, 10) : 50;
        const before = req.query.before
          ? Number.parseInt(req.query.before as string, 10)
          : undefined;
        const beforeDate = before ? new Date(before) : undefined;

        const messages = await serverInstance.getMessagesForChannel(channelId, limit, beforeDate);

        if (!messages || messages.length < 4) {
          return res.status(200).json({
            success: true,
            data: {
              title: null,
              channelId,
              reason: 'Not enough messages to generate a title',
            },
          });
        }

        const recentMessages = messages
          .reverse() // Show in chronological order
          .map((msg) => {
            const isUser = msg.authorId !== runtime.agentId;
            const role = isUser ? 'User' : 'Agent';
            return `${role}: ${msg.content}`;
          })
          .join('\n');

        const prompt = composePromptFromState({
          state: {
            recentMessages,
            values: {},
            data: {},
            text: recentMessages,
          },
          template: `
Based on the conversation below, generate a short, descriptive title for this chat. The title should capture the main topic or theme of the discussion.
Rules:
- Keep it concise (3-6 words)
- Make it descriptive and specific
- Avoid generic terms like "Chat" or "Conversation"
- Focus on the main topic, activity, or subject matter
- Use natural language, not hashtags or symbols
Examples:
- "React Component Help"
- "Weekend Trip Planning"
- "Database Design Discussion"
- "Recipe Exchange"
- "Career Advice Session"
Recent conversation:
{{recentMessages}}
Respond with just the title, nothing else.
            `,
        });

        const newTitle = await runtime.useModel(ModelType.TEXT_SMALL, {
          prompt,
          temperature: 0.3, // Use low temperature for consistent titles
          maxTokens: 50, // Keep titles short
        });

        if (!newTitle || newTitle.trim().length === 0) {
          logger.warn({ src: 'http', channelId }, 'Failed to generate channel title');
          return;
        }

        const cleanTitle = newTitle.trim().replace(/^["']|["']$/g, ''); // Remove quotes if present

        const result = {
          title: cleanTitle,
          channelId,
        };

        logger.success({ src: 'http', channelId, title: cleanTitle }, 'Channel title generated');

        res.json({
          success: true,
          data: result,
        });
      } catch (error) {
        logger.error(
          { src: 'http', channelId, error: error instanceof Error ? error.message : String(error) },
          'Error summarizing channel'
        );
        res.status(500).json({
          success: false,
          error: 'Failed to summarize channel',
          details: error instanceof Error ? error.message : String(error),
        });
      }
    }
  );

  // ============================================================================
  // DEPRECATED ROUTES - For backward compatibility only
  // These routes maintain the old naming (central-channels, central-servers, server_id)
  // and redirect to the new endpoints. They will be removed in a future version.
  // ============================================================================

  /**
   * @deprecated Use POST /channels/:channelId/messages instead
   * Kept for backward compatibility. Will be removed in future versions.
   */
  router.post(
    '/central-channels/:channelId/messages',
    async (req: express.Request, res: express.Response) => {
      logger.warn(
        '[DEPRECATED] POST /central-channels/:channelId/messages is deprecated. Use POST /channels/:channelId/messages instead.'
      );

      // Parameter mapping handled by middleware, just forward to new endpoint
      req.url = req.url.replace('/central-channels/', '/channels/');
      return (router as express.Router & { handle: express.RequestHandler }).handle(req, res);
    }
  );

  /**
   * @deprecated Use GET /channels/:channelId/messages instead
   * Kept for backward compatibility. Will be removed in future versions.
   */
  router.get(
    '/central-channels/:channelId/messages',
    async (req: express.Request, res: express.Response) => {
      logger.warn(
        '[DEPRECATED] GET /central-channels/:channelId/messages is deprecated. Use GET /channels/:channelId/messages instead.'
      );

      // Forward to new endpoint
      req.url = req.url.replace('/central-channels/', '/channels/');
      return (router as express.Router & { handle: express.RequestHandler }).handle(req, res);
    }
  );

  /**
   * @deprecated Use GET /message-servers/:messageServerId/channels instead
   * Kept for backward compatibility. Will be removed in future versions.
   */
  router.get(
    '/central-servers/:serverId/channels',
    async (req: express.Request, res: express.Response) => {
      logger.warn(
        '[DEPRECATED] GET /central-servers/:serverId/channels is deprecated. Use GET /message-servers/:messageServerId/channels instead.'
      );

      // Forward to new endpoint with parameter rename
      req.url = req.url.replace('/central-servers/', '/message-servers/');
      req.params.messageServerId = req.params.serverId;
      return (router as express.Router & { handle: express.RequestHandler }).handle(req, res);
    }
  );

  /**
   * @deprecated Use POST /channels instead (for creating group channels)
   * Kept for backward compatibility. Will be removed in future versions.
   */
<<<<<<< HEAD
  (router as any).post('/central-channels', async (req: express.Request, res: express.Response) => {
    logger.warn('[DEPRECATED] POST /central-channels is deprecated. Use POST /channels instead.');

    // Parameter mapping handled by middleware, just forward to new endpoint
    req.url = '/channels';
    return (router as any).handle(req, res);
  });
=======
  router.post(
    '/central-channels',
    async (req: express.Request, res: express.Response) => {
      logger.warn(
        '[DEPRECATED] POST /central-channels is deprecated. Use POST /channels instead.'
      );

      // Parameter mapping handled by middleware, just forward to new endpoint
      req.url = '/channels';
      return (router as express.Router & { handle: express.RequestHandler }).handle(req, res);
    }
  );
>>>>>>> 8ecd2264

  /**
   * @deprecated Use GET /channels/:channelId/details instead
   * Kept for backward compatibility. Will be removed in future versions.
   */
  router.get(
    '/central-channels/:channelId/details',
    async (req: express.Request, res: express.Response) => {
      logger.warn(
        '[DEPRECATED] GET /central-channels/:channelId/details is deprecated. Use GET /channels/:channelId/details instead.'
      );

      // Forward to new endpoint
      req.url = req.url.replace('/central-channels/', '/channels/');
      return (router as express.Router & { handle: express.RequestHandler }).handle(req, res);
    }
  );

  /**
   * @deprecated Use GET /channels/:channelId/participants instead
   * Kept for backward compatibility. Will be removed in future versions.
   */
  router.get(
    '/central-channels/:channelId/participants',
    async (req: express.Request, res: express.Response) => {
      logger.warn(
        '[DEPRECATED] GET /central-channels/:channelId/participants is deprecated. Use GET /channels/:channelId/participants instead.'
      );

      // Forward to new endpoint
      req.url = req.url.replace('/central-channels/', '/channels/');
      return (router as express.Router & { handle: express.RequestHandler }).handle(req, res);
    }
  );

  /**
   * @deprecated Use POST /channels/:channelId/agents instead
   * Kept for backward compatibility. Will be removed in future versions.
   */
  router.post(
    '/central-channels/:channelId/agents',
    async (req: express.Request, res: express.Response) => {
      logger.warn(
        '[DEPRECATED] POST /central-channels/:channelId/agents is deprecated. Use POST /channels/:channelId/agents instead.'
      );

      // Forward to new endpoint
      req.url = req.url.replace('/central-channels/', '/channels/');
      return (router as express.Router & { handle: express.RequestHandler }).handle(req, res);
    }
  );

  /**
   * @deprecated Use DELETE /channels/:channelId/agents/:agentId instead
   * Kept for backward compatibility. Will be removed in future versions.
   */
  router.delete(
    '/central-channels/:channelId/agents/:agentId',
    async (req: express.Request, res: express.Response) => {
      logger.warn(
        '[DEPRECATED] DELETE /central-channels/:channelId/agents/:agentId is deprecated. Use DELETE /channels/:channelId/agents/:agentId instead.'
      );

      // Forward to new endpoint
      req.url = req.url.replace('/central-channels/', '/channels/');
      return (router as express.Router & { handle: express.RequestHandler }).handle(req, res);
    }
  );

  /**
   * @deprecated Use GET /channels/:channelId/agents instead
   * Kept for backward compatibility. Will be removed in future versions.
   */
  router.get(
    '/central-channels/:channelId/agents',
    async (req: express.Request, res: express.Response) => {
      logger.warn(
        '[DEPRECATED] GET /central-channels/:channelId/agents is deprecated. Use GET /channels/:channelId/agents instead.'
      );

      // Forward to new endpoint
      req.url = req.url.replace('/central-channels/', '/channels/');
      return (router as express.Router & { handle: express.RequestHandler }).handle(req, res);
    }
  );

  /**
   * @deprecated Use DELETE /channels/:channelId/messages/:messageId instead
   * Kept for backward compatibility. Will be removed in future versions.
   */
  router.delete(
    '/central-channels/:channelId/messages/:messageId',
    async (req: express.Request, res: express.Response) => {
      logger.warn(
        '[DEPRECATED] DELETE /central-channels/:channelId/messages/:messageId is deprecated. Use DELETE /channels/:channelId/messages/:messageId instead.'
      );

      // Forward to new endpoint
      req.url = req.url.replace('/central-channels/', '/channels/');
      return (router as express.Router & { handle: express.RequestHandler }).handle(req, res);
    }
  );

  /**
   * @deprecated Use DELETE /channels/:channelId/messages instead
   * Kept for backward compatibility. Will be removed in future versions.
   */
  router.delete(
    '/central-channels/:channelId/messages',
    async (req: express.Request, res: express.Response) => {
      logger.warn(
        '[DEPRECATED] DELETE /central-channels/:channelId/messages is deprecated. Use DELETE /channels/:channelId/messages instead.'
      );

      // Forward to new endpoint
      req.url = req.url.replace('/central-channels/', '/channels/');
      return (router as express.Router & { handle: express.RequestHandler }).handle(req, res);
    }
  );

  /**
   * @deprecated Use PATCH /channels/:channelId instead
   * Kept for backward compatibility. Will be removed in future versions.
   */
  router.patch(
    '/central-channels/:channelId',
    async (req: express.Request, res: express.Response) => {
      logger.warn(
        '[DEPRECATED] PATCH /central-channels/:channelId is deprecated. Use PATCH /channels/:channelId instead.'
      );

      // Forward to new endpoint
      req.url = req.url.replace('/central-channels/', '/channels/');
      return (router as express.Router & { handle: express.RequestHandler }).handle(req, res);
    }
  );

  /**
   * @deprecated Use DELETE /channels/:channelId instead
   * Kept for backward compatibility. Will be removed in future versions.
   */
  router.delete(
    '/central-channels/:channelId',
    async (req: express.Request, res: express.Response) => {
      logger.warn(
        '[DEPRECATED] DELETE /central-channels/:channelId is deprecated. Use DELETE /channels/:channelId instead.'
      );

      // Forward to new endpoint
      req.url = req.url.replace('/central-channels/', '/channels/');
      return (router as express.Router & { handle: express.RequestHandler }).handle(req, res);
    }
  );

  /**
   * @deprecated Use POST /channels/:channelId/generate-title instead
   * Kept for backward compatibility. Will be removed in future versions.
   */
  router.post(
    '/central-channels/:channelId/generate-title',
    async (req: express.Request, res: express.Response) => {
      logger.warn(
        '[DEPRECATED] POST /central-channels/:channelId/generate-title is deprecated. Use POST /channels/:channelId/generate-title instead.'
      );

      // Forward to new endpoint
      req.url = req.url.replace('/central-channels/', '/channels/');
      return (router as express.Router & { handle: express.RequestHandler }).handle(req, res);
    }
  );

  return router;
}<|MERGE_RESOLUTION|>--- conflicted
+++ resolved
@@ -1103,15 +1103,6 @@
    * @deprecated Use POST /channels instead (for creating group channels)
    * Kept for backward compatibility. Will be removed in future versions.
    */
-<<<<<<< HEAD
-  (router as any).post('/central-channels', async (req: express.Request, res: express.Response) => {
-    logger.warn('[DEPRECATED] POST /central-channels is deprecated. Use POST /channels instead.');
-
-    // Parameter mapping handled by middleware, just forward to new endpoint
-    req.url = '/channels';
-    return (router as any).handle(req, res);
-  });
-=======
   router.post(
     '/central-channels',
     async (req: express.Request, res: express.Response) => {
@@ -1124,7 +1115,6 @@
       return (router as express.Router & { handle: express.RequestHandler }).handle(req, res);
     }
   );
->>>>>>> 8ecd2264
 
   /**
    * @deprecated Use GET /channels/:channelId/details instead
