{
    "name": "@elizaos/plugin-node",
<<<<<<< HEAD
    "version": "0.1.9",
=======
    "version": "0.1.8-alpha.1",
>>>>>>> d5f2924d
    "type": "module",
    "main": "dist/index.js",
    "module": "dist/index.js",
    "types": "dist/index.d.ts",
    "exports": {
        "./package.json": "./package.json",
        ".": {
            "import": {
                "@elizaos/source": "./src/index.ts",
                "types": "./dist/index.d.ts",
                "default": "./dist/index.js"
            }
        }
    },
    "files": [
        "dist",
        "scripts",
        "package.json",
        "LICENSE",
        "tsup.config.ts"
    ],
    "dependencies": {
        "@aws-sdk/client-s3": "^3.705.0",
        "@aws-sdk/s3-request-presigner": "^3.705.0",
        "@cliqz/adblocker-playwright": "1.34.0",
        "@echogarden/espeak-ng-emscripten": "0.3.3",
        "@echogarden/kissfft-wasm": "0.2.0",
        "@echogarden/speex-resampler-wasm": "0.2.1",
        "@elizaos/core": "workspace:*",
        "@huggingface/transformers": "3.0.2",
        "@opendocsg/pdf2md": "0.1.32",
        "@types/uuid": "10.0.0",
        "alawmulaw": "6.0.0",
        "bignumber.js": "9.1.2",
        "capsolver-npm": "2.0.2",
        "cldr-segmentation": "2.2.1",
        "command-exists": "1.2.9",
        "csv-writer": "1.6.0",
        "echogarden": "2.0.7",
        "espeak-ng": "1.0.2",
        "ffmpeg-static": "5.2.0",
        "fluent-ffmpeg": "2.1.3",
        "formdata-node": "6.0.3",
        "fs-extra": "11.2.0",
        "gaxios": "6.7.1",
        "glob": "11.0.0",
        "graceful-fs": "4.2.11",
        "html-escaper": "3.0.3",
        "html-to-text": "9.0.5",
        "import-meta-resolve": "4.1.0",
        "jieba-wasm": "2.2.0",
        "json5": "2.2.3",
        "kuromoji": "0.1.2",
        "libsodium-wrappers": "0.7.15",
        "multer": "1.4.5-lts.1",
        "node-cache": "5.1.2",
        "node-llama-cpp": "3.1.1",
        "nodejs-whisper": "0.1.18",
        "onnxruntime-node": "1.20.1",
        "pdfjs-dist": "4.7.76",
        "playwright": "1.48.2",
        "pm2": "5.4.3",
        "puppeteer-extra": "3.3.6",
        "puppeteer-extra-plugin-capsolver": "2.0.1",
        "sharp": "0.33.5",
        "srt": "0.0.3",
        "systeminformation": "5.23.8",
        "tar": "7.4.3",
        "tinyld": "1.3.4",
        "uuid": "11.0.3",
        "wav": "1.0.2",
        "wav-encoder": "1.3.0",
        "wavefile": "11.0.0",
        "yargs": "17.7.2",
        "youtube-dl-exec": "3.0.10",
        "cookie": "0.7.0"
    },
    "devDependencies": {
        "@types/node": "22.8.4",
        "tsup": "8.3.5"
    },
    "scripts": {
        "build": "tsup --format esm --dts",
        "dev": "tsup --format esm --dts --watch",
        "postinstall": "node scripts/postinstall.js"
    },
    "peerDependencies": {
        "onnxruntime-node": "1.20.1",
        "whatwg-url": "7.1.0"
    },
    "trustedDependencies": {
        "onnxruntime-node": "1.20.1",
        "sharp": "0.33.5"
    }
}<|MERGE_RESOLUTION|>--- conflicted
+++ resolved
@@ -1,102 +1,99 @@
 {
-    "name": "@elizaos/plugin-node",
-<<<<<<< HEAD
-    "version": "0.1.9",
-=======
-    "version": "0.1.8-alpha.1",
->>>>>>> d5f2924d
-    "type": "module",
-    "main": "dist/index.js",
-    "module": "dist/index.js",
-    "types": "dist/index.d.ts",
-    "exports": {
-        "./package.json": "./package.json",
-        ".": {
-            "import": {
-                "@elizaos/source": "./src/index.ts",
-                "types": "./dist/index.d.ts",
-                "default": "./dist/index.js"
-            }
-        }
-    },
-    "files": [
-        "dist",
-        "scripts",
-        "package.json",
-        "LICENSE",
-        "tsup.config.ts"
-    ],
-    "dependencies": {
-        "@aws-sdk/client-s3": "^3.705.0",
-        "@aws-sdk/s3-request-presigner": "^3.705.0",
-        "@cliqz/adblocker-playwright": "1.34.0",
-        "@echogarden/espeak-ng-emscripten": "0.3.3",
-        "@echogarden/kissfft-wasm": "0.2.0",
-        "@echogarden/speex-resampler-wasm": "0.2.1",
-        "@elizaos/core": "workspace:*",
-        "@huggingface/transformers": "3.0.2",
-        "@opendocsg/pdf2md": "0.1.32",
-        "@types/uuid": "10.0.0",
-        "alawmulaw": "6.0.0",
-        "bignumber.js": "9.1.2",
-        "capsolver-npm": "2.0.2",
-        "cldr-segmentation": "2.2.1",
-        "command-exists": "1.2.9",
-        "csv-writer": "1.6.0",
-        "echogarden": "2.0.7",
-        "espeak-ng": "1.0.2",
-        "ffmpeg-static": "5.2.0",
-        "fluent-ffmpeg": "2.1.3",
-        "formdata-node": "6.0.3",
-        "fs-extra": "11.2.0",
-        "gaxios": "6.7.1",
-        "glob": "11.0.0",
-        "graceful-fs": "4.2.11",
-        "html-escaper": "3.0.3",
-        "html-to-text": "9.0.5",
-        "import-meta-resolve": "4.1.0",
-        "jieba-wasm": "2.2.0",
-        "json5": "2.2.3",
-        "kuromoji": "0.1.2",
-        "libsodium-wrappers": "0.7.15",
-        "multer": "1.4.5-lts.1",
-        "node-cache": "5.1.2",
-        "node-llama-cpp": "3.1.1",
-        "nodejs-whisper": "0.1.18",
-        "onnxruntime-node": "1.20.1",
-        "pdfjs-dist": "4.7.76",
-        "playwright": "1.48.2",
-        "pm2": "5.4.3",
-        "puppeteer-extra": "3.3.6",
-        "puppeteer-extra-plugin-capsolver": "2.0.1",
-        "sharp": "0.33.5",
-        "srt": "0.0.3",
-        "systeminformation": "5.23.8",
-        "tar": "7.4.3",
-        "tinyld": "1.3.4",
-        "uuid": "11.0.3",
-        "wav": "1.0.2",
-        "wav-encoder": "1.3.0",
-        "wavefile": "11.0.0",
-        "yargs": "17.7.2",
-        "youtube-dl-exec": "3.0.10",
-        "cookie": "0.7.0"
-    },
-    "devDependencies": {
-        "@types/node": "22.8.4",
-        "tsup": "8.3.5"
-    },
-    "scripts": {
-        "build": "tsup --format esm --dts",
-        "dev": "tsup --format esm --dts --watch",
-        "postinstall": "node scripts/postinstall.js"
-    },
-    "peerDependencies": {
-        "onnxruntime-node": "1.20.1",
-        "whatwg-url": "7.1.0"
-    },
-    "trustedDependencies": {
-        "onnxruntime-node": "1.20.1",
-        "sharp": "0.33.5"
-    }
+	"name": "@elizaos/plugin-node",
+	"version": "0.1.9",
+	"type": "module",
+	"main": "dist/index.js",
+	"module": "dist/index.js",
+	"types": "dist/index.d.ts",
+	"exports": {
+		"./package.json": "./package.json",
+		".": {
+			"import": {
+				"@elizaos/source": "./src/index.ts",
+				"types": "./dist/index.d.ts",
+				"default": "./dist/index.js"
+			}
+		}
+	},
+	"files": [
+		"dist",
+		"scripts",
+		"package.json",
+		"LICENSE",
+		"tsup.config.ts"
+	],
+	"dependencies": {
+		"@aws-sdk/client-s3": "^3.705.0",
+		"@aws-sdk/s3-request-presigner": "^3.705.0",
+		"@cliqz/adblocker-playwright": "1.34.0",
+		"@echogarden/espeak-ng-emscripten": "0.3.3",
+		"@echogarden/kissfft-wasm": "0.2.0",
+		"@echogarden/speex-resampler-wasm": "0.2.1",
+		"@elizaos/core": "workspace:*",
+		"@elizaos/core": "workspace:*",
+		"@huggingface/transformers": "3.0.2",
+		"@opendocsg/pdf2md": "0.1.32",
+		"@types/uuid": "10.0.0",
+		"alawmulaw": "6.0.0",
+		"bignumber.js": "9.1.2",
+		"capsolver-npm": "2.0.2",
+		"cldr-segmentation": "2.2.1",
+		"command-exists": "1.2.9",
+		"csv-writer": "1.6.0",
+		"echogarden": "2.0.7",
+		"espeak-ng": "1.0.2",
+		"ffmpeg-static": "5.2.0",
+		"fluent-ffmpeg": "2.1.3",
+		"formdata-node": "6.0.3",
+		"fs-extra": "11.2.0",
+		"gaxios": "6.7.1",
+		"glob": "11.0.0",
+		"graceful-fs": "4.2.11",
+		"html-escaper": "3.0.3",
+		"html-to-text": "9.0.5",
+		"import-meta-resolve": "4.1.0",
+		"jieba-wasm": "2.2.0",
+		"json5": "2.2.3",
+		"kuromoji": "0.1.2",
+		"libsodium-wrappers": "0.7.15",
+		"multer": "1.4.5-lts.1",
+		"node-cache": "5.1.2",
+		"node-llama-cpp": "3.1.1",
+		"nodejs-whisper": "0.1.18",
+		"onnxruntime-node": "1.20.1",
+		"pdfjs-dist": "4.7.76",
+		"playwright": "1.48.2",
+		"pm2": "5.4.3",
+		"puppeteer-extra": "3.3.6",
+		"puppeteer-extra-plugin-capsolver": "2.0.1",
+		"sharp": "0.33.5",
+		"srt": "0.0.3",
+		"systeminformation": "5.23.8",
+		"tar": "7.4.3",
+		"tinyld": "1.3.4",
+		"uuid": "11.0.3",
+		"wav": "1.0.2",
+		"wav-encoder": "1.3.0",
+		"wavefile": "11.0.0",
+		"yargs": "17.7.2",
+		"youtube-dl-exec": "3.0.10",
+		"cookie": "0.7.0"
+	},
+	"devDependencies": {
+		"@types/node": "22.8.4",
+		"tsup": "8.3.5"
+	},
+	"scripts": {
+		"build": "tsup --format esm --dts",
+		"dev": "tsup --format esm --dts --watch",
+		"postinstall": "node scripts/postinstall.js"
+	},
+	"peerDependencies": {
+		"onnxruntime-node": "1.20.1",
+		"whatwg-url": "7.1.0"
+	},
+	"trustedDependencies": {
+		"onnxruntime-node": "1.20.1",
+		"sharp": "0.33.5"
+	}
 }