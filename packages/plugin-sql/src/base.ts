--- conflicted
+++ resolved
@@ -2764,22 +2764,13 @@
         targetEntityId: (relationship.target_entity_id || relationship.targetEntityId) as UUID,
         agentId: (relationship.agent_id || relationship.agentId) as UUID,
         tags: relationship.tags ?? [],
-<<<<<<< HEAD
-        metadata: (relationship.metadata as { [key: string]: unknown }) ?? {},
+        metadata: (relationship.metadata as Record<string, unknown>) ?? {},
         createdAt:
           relationship.created_at || relationship.createdAt
             ? (relationship.created_at || relationship.createdAt) instanceof Date
-              ? (relationship.created_at || relationship.createdAt).toISOString()
-              : new Date(relationship.created_at || relationship.createdAt).toISOString()
+              ? ((relationship.created_at || relationship.createdAt) as Date).toISOString()
+              : new Date(relationship.created_at as string || relationship.createdAt as string).toISOString()
             : new Date().toISOString(),
-=======
-        metadata: (relationship.metadata as Record<string, unknown>) ?? {},
-        createdAt: relationship.created_at || relationship.createdAt
-          ? (relationship.created_at || relationship.createdAt) instanceof Date
-            ? (relationship.created_at || relationship.createdAt).toISOString()
-            : new Date(relationship.created_at || relationship.createdAt).toISOString()
-          : new Date().toISOString(),
->>>>>>> 8ecd2264
       }));
     });
   }
