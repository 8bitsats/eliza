--- conflicted
+++ resolved
@@ -1,10 +1,6 @@
 {
   "name": "@elizaos/plugin-sql",
-<<<<<<< HEAD
-  "version": "1.5.7-beta.1",
-=======
   "version": "1.5.7-alpha.3",
->>>>>>> 1be250af
   "type": "module",
   "main": "dist/index.js",
   "module": "dist/index.js",
