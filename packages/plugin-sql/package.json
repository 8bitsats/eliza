{
  "name": "@elizaos/plugin-sql",
<<<<<<< HEAD
  "version": "1.6.1-beta.0",
=======
  "version": "1.6.1-alpha.7",
>>>>>>> de2adbe7
  "type": "module",
  "main": "dist/node/index.node.js",
  "module": "dist/node/index.node.js",
  "types": "dist/index.d.ts",
  "repository": {
    "type": "git",
    "url": "https://github.com/elizaos-plugins/plugin-sql"
  },
  "publishConfig": {
    "access": "public"
  },
  "browser": "dist/browser/index.browser.js",
  "exports": {
    "./package.json": "./package.json",
    ".": {
      "types": "./types/index.d.ts",
      "browser": {
        "types": "./dist/browser/index.d.ts",
        "import": "./dist/browser/index.browser.js",
        "default": "./dist/browser/index.browser.js"
      },
      "node": {
        "types": "./dist/node/index.d.ts",
        "import": "./dist/node/index.node.js",
        "default": "./dist/node/index.node.js"
      },
      "bun": {
        "types": "./dist/node/index.d.ts",
        "default": "./dist/node/index.node.js"
      },
      "default": "./dist/node/index.node.js"
    },
    "./node": {
      "types": "./dist/node/index.d.ts",
      "import": "./dist/node/index.node.js",
      "default": "./dist/node/index.node.js"
    },
    "./browser": {
      "types": "./dist/browser/index.d.ts",
      "import": "./dist/browser/index.browser.js",
      "default": "./dist/browser/index.browser.js"
    }
  },
  "sideEffects": false,
  "files": [
    "dist",
    "drizzle",
    "types"
  ],
  "dependencies": {
    "@electric-sql/pglite": "^0.3.3",
    "@elizaos/core": "workspace:*",
    "dotenv": "^16.4.7",
    "drizzle-kit": "^0.31.1",
    "drizzle-orm": "^0.44.2",
    "pg": "^8.13.3",
    "uuid": "^11.0.5"
  },
  "devDependencies": {
    "@eslint/js": "^9.28.0",
    "@types/node": "^24.0.3",
    "@types/pg": "8.15.4",
    "eslint": "^9.28.0",
    "prettier": "3.5.3",
    "typescript": "5.8.3",
    "typescript-eslint": "^8.26.0"
  },
  "scripts": {
    "build": "bun run build.ts && tsc -p tsconfig.build.json && tsc -p tsconfig.build.node.json",
    "dev": "bun run build.ts --watch",
    "migrate:generate": "drizzle-kit generate",
    "migrate": "drizzle-kit migrate",
    "lint": "eslint .",
    "clean": "rm -rf dist .turbo node_modules .turbo-tsconfig.json *.tsbuildinfo",
    "format": "prettier --write .",
    "format:check": "prettier --check ./src",
    "test": "bun test",
    "test:watch": "bun test --watch",
    "test:coverage": "bun test --coverage",
    "test:integration": "bash scripts/run-integration-tests.sh",
    "test:integration:fast": "bun test __tests__/integration --bail=5 --timeout=180000",
    "build:clean": "rm -rf dist",
    "lint:fix": "eslint . --fix"
  },
  "gitHead": "255e37c0e4a76da0b776219db5ebb9dadf20e89f"
}<|MERGE_RESOLUTION|>--- conflicted
+++ resolved
@@ -1,10 +1,6 @@
 {
   "name": "@elizaos/plugin-sql",
-<<<<<<< HEAD
-  "version": "1.6.1-beta.0",
-=======
   "version": "1.6.1-alpha.7",
->>>>>>> de2adbe7
   "type": "module",
   "main": "dist/node/index.node.js",
   "module": "dist/node/index.node.js",
