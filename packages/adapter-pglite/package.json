{
<<<<<<< HEAD
    "name": "@elizaos-plugins/adapter-pglite",
=======
    "name": "@elizaos/adapter-pglite",
>>>>>>> ba3cee3d
    "version": "0.25.6-alpha.1",
    "type": "module",
    "main": "dist/index.js",
    "module": "dist/index.js",
    "types": "dist/index.d.ts",
    "exports": {
        "./package.json": "./package.json",
        ".": {
            "import": {
                "@elizaos/source": "./src/index.ts",
                "types": "./dist/index.d.ts",
                "default": "./dist/index.js"
            }
        }
    },
    "files": [
        "dist"
    ],
    "dependencies": {
        "@electric-sql/pglite": "^0.2.15",
        "@elizaos/core": "workspace:*"
    },
    "devDependencies": {
        "tsup": "8.3.5"
    },
    "scripts": {
        "build": "tsup --format esm --dts",
        "dev": "tsup --format esm --dts --watch"
    },
    "peerDependencies": {
        "whatwg-url": "7.1.0"
<<<<<<< HEAD
=======
    },
    "publishConfig": {
        "access": "public"
>>>>>>> ba3cee3d
    }
}<|MERGE_RESOLUTION|>--- conflicted
+++ resolved
@@ -1,9 +1,5 @@
 {
-<<<<<<< HEAD
     "name": "@elizaos-plugins/adapter-pglite",
-=======
-    "name": "@elizaos/adapter-pglite",
->>>>>>> ba3cee3d
     "version": "0.25.6-alpha.1",
     "type": "module",
     "main": "dist/index.js",
@@ -35,11 +31,8 @@
     },
     "peerDependencies": {
         "whatwg-url": "7.1.0"
-<<<<<<< HEAD
-=======
     },
     "publishConfig": {
         "access": "public"
->>>>>>> ba3cee3d
     }
 }