--- conflicted
+++ resolved
@@ -16,14 +16,7 @@
 import { ethers } from "ethers";
 
 import {
-<<<<<<< HEAD
-    Address,
-=======
     type Address,
-    createWalletClient,
-    erc20Abi,
-    http,
->>>>>>> 175bf55c
     parseEther,
     isAddress,
 } from "viem";
