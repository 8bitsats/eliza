{
  "name": "@elizaos/project-starter",
  "description": "Project starter for elizaOS",
<<<<<<< HEAD
  "version": "1.0.0-beta.41",
=======
  "version": "0.1.0",
>>>>>>> 12417942
  "type": "module",
  "private": true,
  "main": "dist/index.js",
  "module": "dist/index.js",
  "types": "dist/index.d.ts",
  "keywords": [
    "project",
    "elizaos"
  ],
  "repository": {
    "type": "git",
    "url": ""
  },
  "exports": {
    "./package.json": "./package.json",
    ".": {
      "import": {
        "types": "./dist/index.d.ts",
        "default": "./dist/index.js"
      }
    }
  },
  "files": [
    "dist"
  ],
  "dependencies": {
    "@elizaos/cli": "workspace:*",
    "@elizaos/core": "workspace:*",
    "@elizaos/plugin-openai": "workspace:*",
    "@elizaos/plugin-sql": "workspace:*",
    "zod": "3.24.2"
  },
  "devDependencies": {
    "tsup": "8.4.0",
    "prettier": "3.5.3",
    "vitest": "2.1.5",
    "@vitest/coverage-v8": "2.1.5"
  },
  "scripts": {
    "start": "elizaos start",
    "dev": "elizaos dev",
    "build": "tsup",
    "lint": "prettier --write ./src",
    "test": "vitest run",
    "test:coverage": "vitest run --coverage",
    "test:watch": "vitest",
    "format": "prettier --write ./src",
    "format:check": "prettier --check ./src"
  },
  "publishConfig": {
    "access": "public"
  },
  "gitHead": "b165ad83e5f7a21bc1edbd83374ca087e3cd6b33"
}<|MERGE_RESOLUTION|>--- conflicted
+++ resolved
@@ -1,11 +1,7 @@
 {
   "name": "@elizaos/project-starter",
   "description": "Project starter for elizaOS",
-<<<<<<< HEAD
-  "version": "1.0.0-beta.41",
-=======
   "version": "0.1.0",
->>>>>>> 12417942
   "type": "module",
   "private": true,
   "main": "dist/index.js",
