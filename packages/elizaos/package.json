{
  "name": "elizaos",
<<<<<<< HEAD
  "version": "1.6.1-beta.0",
=======
  "version": "1.6.1-alpha.7",
>>>>>>> de2adbe7
  "description": "Alias package for @elizaos/cli",
  "publishConfig": {
    "access": "public",
    "workspaces": {
      "preserveIfPresent": true
    }
  },
  "license": "MIT",
  "author": "elizaOS",
  "repository": {
    "type": "git",
    "url": "https://github.com/elizaOS/eliza.git",
    "directory": "packages/elizaos"
  },
  "files": [
    "bin",
    "bin/**/*"
  ],
  "keywords": [
    "eliza",
    "elizaos",
    "cli",
    "agents"
  ],
  "type": "module",
  "bin": {
    "elizaos": "bin/elizaos.js"
  },
  "dependencies": {
    "@elizaos/cli": "workspace:*"
  }
}<|MERGE_RESOLUTION|>--- conflicted
+++ resolved
@@ -1,10 +1,6 @@
 {
   "name": "elizaos",
-<<<<<<< HEAD
-  "version": "1.6.1-beta.0",
-=======
   "version": "1.6.1-alpha.7",
->>>>>>> de2adbe7
   "description": "Alias package for @elizaos/cli",
   "publishConfig": {
     "access": "public",
