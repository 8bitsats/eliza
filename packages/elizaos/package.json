--- conflicted
+++ resolved
@@ -1,10 +1,6 @@
 {
   "name": "elizaos",
-<<<<<<< HEAD
-  "version": "1.6.6-beta.0",
-=======
   "version": "1.7.0-alpha.0",
->>>>>>> fb62d7c8
   "description": "Alias package for @elizaos/cli",
   "publishConfig": {
     "access": "public",
