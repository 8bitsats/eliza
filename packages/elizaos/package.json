--- conflicted
+++ resolved
@@ -1,10 +1,6 @@
 {
   "name": "elizaos",
-<<<<<<< HEAD
-  "version": "1.6.4-beta.0",
-=======
   "version": "1.6.4-alpha.22",
->>>>>>> 62cd17e9
   "description": "Alias package for @elizaos/cli",
   "publishConfig": {
     "access": "public",
