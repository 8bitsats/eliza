{
  "name": "@elizaos/app",
<<<<<<< HEAD
  "version": "1.5.5-beta.1",
=======
  "version": "1.5.5-alpha.15",
>>>>>>> 742fb450
  "type": "module",
  "scripts": {
    "start": "tauri dev",
    "dev": "vite",
    "build": "tsc && vite build",
    "preview": "vite preview",
    "tauri": "tauri",
    "test": "bun test src/__tests__",
    "tauri:dev": "tauri dev",
    "tauri:build": "tauri build",
    "typecheck": "tsc --noEmit",
    "format": "prettier --write ./src",
    "format:check": "prettier --check ./src",
    "lint": "prettier --write ./src"
  },
  "dependencies": {
    "@elizaos/api-client": "workspace:*",
    "@elizaos/cli": "workspace:*",
    "@tauri-apps/api": "^2.6.0",
    "@tauri-apps/plugin-opener": "^2.4.0",
    "@tauri-apps/plugin-shell": "^2.3.0",
    "react": "^19.1.0",
    "react-dom": "^19.1.0"
  },
  "devDependencies": {
    "@tauri-apps/cli": "^2.6.2",
    "@types/react": "^19.1.5",
    "@types/react-dom": "^19.1.6",
    "@vitejs/plugin-react": "^4.6.0",
    "prettier": "3.5.3",
    "typescript": "5.8.2",
    "vite": "^6.3.5"
  },
  "gitHead": "b165ad83e5f7a21bc1edbd83374ca087e3cd6b33"
}<|MERGE_RESOLUTION|>--- conflicted
+++ resolved
@@ -1,10 +1,6 @@
 {
   "name": "@elizaos/app",
-<<<<<<< HEAD
-  "version": "1.5.5-beta.1",
-=======
   "version": "1.5.5-alpha.15",
->>>>>>> 742fb450
   "type": "module",
   "scripts": {
     "start": "tauri dev",
