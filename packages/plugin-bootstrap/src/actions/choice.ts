--- conflicted
+++ resolved
@@ -127,6 +127,19 @@
   validate: async (runtime: IAgentRuntime, message: Memory, state?: State): Promise<boolean> => {
     if (!state) {
       logger.error('State is required for validating the action');
+      throw new Error('State is required for validating the action');
+    }
+
+    const room = state.data.room ?? (await runtime.getRoom(message.roomId));
+
+    if (!room || !room.serverId) {
+      logger.error('Room or room.serverId is missing');
+      throw new Error('Room or room.serverId is required for validating the action');
+    }
+
+    const userRole = await getUserServerRole(runtime, message.entityId, room.serverId);
+
+    if (userRole !== 'OWNER' && userRole !== 'ADMIN') {
       return false;
     }
 
@@ -139,16 +152,7 @@
 
       const room = state.data.room ?? (await runtime.getRoom(message.roomId));
 
-<<<<<<< HEAD
       const userRole = await getUserServerRole(runtime, message.entityId, room.serverId);
-=======
-    if (!room || !room.serverId) {
-      logger.error('Room or room.serverId is missing');
-      throw new Error('Room or room.serverId is required for validating the action');
-    }
-
-    const userRole = await getUserServerRole(runtime, message.entityId, room.serverId);
->>>>>>> d72a82d9
 
       if (userRole !== 'OWNER' && userRole !== 'ADMIN') {
         return false;
