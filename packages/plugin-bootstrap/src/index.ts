import {
  type ActionEventPayload,
  ChannelType,
  composePromptFromState,
  type Content,
  type ControlMessage,
  ContentType,
  createUniqueUuid,
  type EntityPayload,
  type EvaluatorEventPayload,
  EventType,
  type IAgentRuntime,
  imageDescriptionTemplate,
  type InvokePayload,
  logger,
  type Media,
  type Memory,
  type MentionContext,
  messageHandlerTemplate,
  type MessagePayload,
  ModelType,
  parseKeyValueXml,
  type Plugin,
  PluginEvents,
  postCreationTemplate,
  Role,
  type Room,
  type RunEventPayload,
  type UUID,
  type WorldPayload,
  getLocalServerUrl,
} from '@elizaos/core';
import { v4 } from 'uuid';

import * as actions from './actions/index.ts';
import * as evaluators from './evaluators/index.ts';
import * as providers from './providers/index.ts';

import { TaskService } from './services/task.ts';
import { EmbeddingGenerationService } from './services/embedding.ts';

export * from './actions/index.ts';
export * from './evaluators/index.ts';
export * from './providers/index.ts';

/**
 * Represents media data containing a buffer of data and the media type.
 * @typedef {Object} MediaData
 * @property {Buffer} data - The buffer of data.
 * @property {string} mediaType - The type of media.
 */
type MediaData = {
  data: Buffer;
  mediaType: string;
};

/**
 * Escapes special characters in a string to make it JSON-safe.
 */
/* // Removing JSON specific helpers
function escapeForJson(input: string): string {
  return input
    .replace(/\\/g, '\\\\')
    .replace(/"/g, '\\"')
    .replace(/\n/g, '\\n')
    .replace(/```/g, '\\`\\`\\`');
}

function sanitizeJson(rawJson: string): string {
  try {
    // Try parsing directly
    JSON.parse(rawJson);
    return rawJson; // Already valid
  } catch {
    // Continue to sanitization
  }

  // first, replace all newlines with \n
  const sanitized = rawJson
    .replace(/\n/g, '\\n')

    // then, replace all backticks with \\\`
    .replace(/`/g, '\\\`');

  // Regex to find and escape the "text" field
  const fixed = sanitized.replace(/"text"\s*:\s*"([\s\S]*?)"\s*,\s*"simple"/, (_match, group) => {
    const escapedText = escapeForJson(group);
    return `"text": "${escapedText}", "simple"`;
  });

  // Validate that the result is actually parseable
  try {
    JSON.parse(fixed);
    return fixed;
  } catch (e) {
    throw new Error(`Failed to sanitize JSON: ${e.message}`);
  }
}
*/

/**
 * Fetches media data from a list of attachments, supporting both HTTP URLs and local file paths.
 *
 * @param attachments Array of Media objects containing URLs or file paths to fetch media from
 * @returns Promise that resolves with an array of MediaData objects containing the fetched media data and content type
 */
/**
 * Fetches media data from given attachments.
 * @param {Media[]} attachments - Array of Media objects to fetch data from.
 * @returns {Promise<MediaData[]>} - A Promise that resolves with an array of MediaData objects.
 */
export async function fetchMediaData(attachments: Media[]): Promise<MediaData[]> {
  return Promise.all(
    attachments.map(async (attachment: Media) => {
      if (/^(http|https):\/\//.test(attachment.url)) {
        // Handle HTTP URLs
        const response = await fetch(attachment.url);
        if (!response.ok) {
          throw new Error(`Failed to fetch file: ${attachment.url}`);
        }
        const mediaBuffer = Buffer.from(await response.arrayBuffer());
        const mediaType = attachment.contentType || 'image/png';
        return { data: mediaBuffer, mediaType };
      }
      // if (fs.existsSync(attachment.url)) {
      //   // Handle local file paths
      //   const mediaBuffer = await fs.promises.readFile(path.resolve(attachment.url));
      //   const mediaType = attachment.contentType || 'image/png';
      //   return { data: mediaBuffer, mediaType };
      // }
      throw new Error(`File not found: ${attachment.url}. Make sure the path is correct.`);
    })
  );
}

/**
 * Processes attachments by generating descriptions for supported media types.
 * Currently supports image description generation.
 *
 * @param {Media[]} attachments - Array of attachments to process
 * @param {IAgentRuntime} runtime - The agent runtime for accessing AI models
 * @returns {Promise<Media[]>} - Returns a new array of processed attachments with added description, title, and text properties
 */
export async function processAttachments(
  attachments: Media[],
  runtime: IAgentRuntime
): Promise<Media[]> {
  if (!attachments || attachments.length === 0) {
    return [];
  }
  runtime.logger.debug(
    { src: 'plugin:bootstrap', agentId: runtime.agentId, count: attachments.length },
    'Processing attachments'
  );

  const processedAttachments: Media[] = [];

  for (const attachment of attachments) {
    try {
      // Start with the original attachment
      const processedAttachment: Media = { ...attachment };

      const isRemote = /^(http|https):\/\//.test(attachment.url);
      const url = isRemote ? attachment.url : getLocalServerUrl(attachment.url);
      // Only process images that don't already have descriptions
      if (attachment.contentType === ContentType.IMAGE && !attachment.description) {
        runtime.logger.debug(
          { src: 'plugin:bootstrap', agentId: runtime.agentId, url: attachment.url },
          'Generating description for image'
        );

        let imageUrl = url;

        if (!isRemote) {
          // Only convert local/internal media to base64
          const res = await fetch(url);
          if (!res.ok) {
            throw new Error(`Failed to fetch image: ${res.statusText}`);
          }

          const arrayBuffer = await res.arrayBuffer();
          const buffer = Buffer.from(arrayBuffer);
          const contentType = res.headers.get('content-type') || 'application/octet-stream';
          imageUrl = `data:${contentType};base64,${buffer.toString('base64')}`;
        }

        try {
          const response = await runtime.useModel(ModelType.IMAGE_DESCRIPTION, {
            prompt: imageDescriptionTemplate,
            imageUrl,
          });

          if (typeof response === 'string') {
            // Parse XML response
            const parsedXml = parseKeyValueXml(response);

            if (parsedXml && (parsedXml.description || parsedXml.text)) {
              processedAttachment.description = parsedXml.description || '';
              processedAttachment.title = parsedXml.title || 'Image';
              processedAttachment.text = parsedXml.text || parsedXml.description || '';

              runtime.logger.debug(
                {
                  src: 'plugin:bootstrap',
                  agentId: runtime.agentId,
                  descriptionPreview: processedAttachment.description?.substring(0, 100),
                },
                'Generated description'
              );
            } else {
              // Fallback: Try simple regex parsing if parseKeyValueXml fails
              const responseStr = response as string;
              const titleMatch = responseStr.match(/<title>([^<]+)<\/title>/);
              const descMatch = responseStr.match(/<description>([^<]+)<\/description>/);
              const textMatch = responseStr.match(/<text>([^<]+)<\/text>/);

              if (titleMatch || descMatch || textMatch) {
                processedAttachment.title = titleMatch?.[1] || 'Image';
                processedAttachment.description = descMatch?.[1] || '';
                processedAttachment.text = textMatch?.[1] || descMatch?.[1] || '';

                runtime.logger.debug(
                  {
                    src: 'plugin:bootstrap',
                    agentId: runtime.agentId,
                    descriptionPreview: processedAttachment.description?.substring(0, 100),
                  },
                  'Used fallback XML parsing'
                );
              } else {
                runtime.logger.warn(
                  { src: 'plugin:bootstrap', agentId: runtime.agentId },
                  'Failed to parse XML response for image description'
                );
              }
            }
          } else if (response && typeof response === 'object' && 'description' in response) {
            // Handle object responses for backwards compatibility
            processedAttachment.description = response.description;
            processedAttachment.title = response.title || 'Image';
            processedAttachment.text = response.description;

            runtime.logger.debug(
              {
                src: 'plugin:bootstrap',
                agentId: runtime.agentId,
                descriptionPreview: processedAttachment.description?.substring(0, 100),
              },
              'Generated description'
            );
          } else {
            runtime.logger.warn(
              { src: 'plugin:bootstrap', agentId: runtime.agentId },
              'Unexpected response format for image description'
            );
          }
        } catch (error) {
          runtime.logger.error(
            {
              src: 'plugin:bootstrap',
              agentId: runtime.agentId,
              error: error instanceof Error ? error.message : String(error),
            },
            'Error generating image description'
          );
          // Continue processing without description
        }
      } else if (attachment.contentType === ContentType.DOCUMENT && !attachment.text) {
        const res = await fetch(url);
        if (!res.ok) {
          throw new Error(`Failed to fetch document: ${res.statusText}`);
        }

        const contentType = res.headers.get('content-type') || '';
        const isPlainText = contentType.startsWith('text/plain');

        if (isPlainText) {
          runtime.logger.debug(
            { src: 'plugin:bootstrap', agentId: runtime.agentId, url: attachment.url },
            'Processing plain text document'
          );

          const textContent = await res.text();
          processedAttachment.text = textContent;
          processedAttachment.title = processedAttachment.title || 'Text File';

          runtime.logger.debug(
            {
              src: 'plugin:bootstrap',
              agentId: runtime.agentId,
              textPreview: processedAttachment.text?.substring(0, 100),
            },
            'Extracted text content'
          );
        } else {
          runtime.logger.warn(
            { src: 'plugin:bootstrap', agentId: runtime.agentId, contentType },
            'Skipping non-plain-text document'
          );
        }
      }

      processedAttachments.push(processedAttachment);
    } catch (error) {
      runtime.logger.error(
        {
          src: 'plugin:bootstrap',
          agentId: runtime.agentId,
          attachmentUrl: attachment.url,
          error: error instanceof Error ? error.message : String(error),
        },
        'Failed to process attachment'
      );
      // Add the original attachment if processing fails
      processedAttachments.push(attachment);
    }
  }

  return processedAttachments;
}

/**
 * Determines whether the agent should respond to a message.
 * Uses simple rules for obvious cases (DM, mentions, specific sources) and defers to LLM for ambiguous cases.
 *
 * @returns Object containing:
 *  - shouldRespond: boolean - whether the agent should respond (only relevant if skipEvaluation is true)
 *  - skipEvaluation: boolean - whether we can skip the LLM evaluation (decision made by simple rules)
 *  - reason: string - explanation for debugging
 */
export function shouldRespond(
  runtime: IAgentRuntime,
  message: Memory,
  room?: Room,
  mentionContext?: MentionContext
): { shouldRespond: boolean; skipEvaluation: boolean; reason: string } {
  if (!room) {
    return { shouldRespond: false, skipEvaluation: true, reason: 'no room context' };
  }

  function normalizeEnvList(value: unknown): string[] {
    if (!value || typeof value !== 'string') {
      return [];
    }
    const cleaned = value.trim().replace(/^[\[]|[\]]$/g, '');
    return cleaned
      .split(',')
      .map((v) => v.trim())
      .filter(Boolean);
  }

  // Channel types that always trigger a response (private channels)
  const alwaysRespondChannels = [
    ChannelType.DM,
    ChannelType.VOICE_DM,
    ChannelType.SELF,
    ChannelType.API,
  ];

  // Sources that always trigger a response
  const alwaysRespondSources = ['client_chat'];

  // Support runtime-configurable overrides via env settings
  // Accepts both new and legacy setting names for backwards compatibility
  const customChannels = normalizeEnvList(
    runtime.getSetting('ALWAYS_RESPOND_CHANNELS') ||
      runtime.getSetting('SHOULD_RESPOND_BYPASS_TYPES')
  );
  const customSources = normalizeEnvList(
    runtime.getSetting('ALWAYS_RESPOND_SOURCES') ||
      runtime.getSetting('SHOULD_RESPOND_BYPASS_SOURCES')
  );

  const respondChannels = new Set(
    [...alwaysRespondChannels.map((t) => t.toString()), ...customChannels].map((s: string) =>
      s.trim().toLowerCase()
    )
  );

  const respondSources = [...alwaysRespondSources, ...customSources].map((s: string) =>
    s.trim().toLowerCase()
  );

  const roomType = room.type?.toString().toLowerCase();
  const sourceStr = message.content.source?.toLowerCase() || '';

  // 1. DM/VOICE_DM/API channels: always respond (private channels)
  if (respondChannels.has(roomType)) {
    return { shouldRespond: true, skipEvaluation: true, reason: `private channel: ${roomType}` };
  }

  // 2. Specific sources (e.g., client_chat): always respond
  if (respondSources.some((pattern) => sourceStr.includes(pattern))) {
    return {
      shouldRespond: true,
      skipEvaluation: true,
      reason: `whitelisted source: ${sourceStr}`,
    };
  }

  // 3. Platform mentions and replies: always respond
  // This is the key feature from mentionContext - platform-detected mentions/replies
  const hasPlatformMention = !!(mentionContext?.isMention || mentionContext?.isReply);
  if (hasPlatformMention) {
    const mentionType = mentionContext?.isMention ? 'mention' : 'reply';
    return { shouldRespond: true, skipEvaluation: true, reason: `platform ${mentionType}` };
  }

  // 4. All other cases: let the LLM decide
  // The LLM will handle: text-based name detection, indirect questions, conversation context, etc.
  return { shouldRespond: false, skipEvaluation: false, reason: 'needs LLM evaluation' };
}

/**
 * Handles the receipt of a reaction message and creates a memory in the designated memory manager.
 *
 * @param {Object} params - The parameters for the function.
 * @param {IAgentRuntime} params.runtime - The agent runtime object.
 * @param {Memory} params.message - The reaction message to be stored in memory.
 * @returns {void}
 */
const reactionReceivedHandler = async ({
  runtime,
  message,
}: {
  runtime: IAgentRuntime;
  message: Memory;
}) => {
  try {
    await runtime.createMemory(message, 'messages');
<<<<<<< HEAD
  } catch (error: any) {
    if (error.code === '23505') {
=======
  } catch (error: unknown) {
    if (error instanceof Error && 'code' in error && error.code === '23505') {
>>>>>>> 8ecd2264
      runtime.logger.warn(
        { src: 'plugin:bootstrap', agentId: runtime.agentId },
        'Duplicate reaction memory, skipping'
      );
      return;
    }
    runtime.logger.error(
      {
        src: 'plugin:bootstrap',
        agentId: runtime.agentId,
        error: error instanceof Error ? error.message : String(error),
      },
      'Error in reaction handler'
    );
  }
};

/**
 * Handles the generation of a post (like a Tweet) and creates a memory for it.
 *
 * @param {Object} params - The parameters for the function.
 * @param {IAgentRuntime} params.runtime - The agent runtime object.
 * @param {Memory} params.message - The post message to be processed.
 * @param {HandlerCallback} params.callback - The callback function to execute after processing.
 * @returns {Promise<void>}
 */
const postGeneratedHandler = async ({
  runtime,
  callback,
  worldId,
  userId,
  roomId,
  source,
}: InvokePayload) => {
  runtime.logger.info({ src: 'plugin:bootstrap', agentId: runtime.agentId }, 'Generating new post');
  // Ensure world exists first
  await runtime.ensureWorldExists({
    id: worldId,
    name: `${runtime.character.name}'s Feed`,
    agentId: runtime.agentId,
    messageServerId: userId as UUID,
  });

  // Ensure timeline room exists
  await runtime.ensureRoomExists({
    id: roomId,
    name: `${runtime.character.name}'s Feed`,
    source,
    type: ChannelType.FEED,
    channelId: `${userId}-home`,
    messageServerId: userId as UUID,
    worldId,
  });

  const message = {
    id: createUniqueUuid(runtime, `tweet-${Date.now()}`) as UUID,
    entityId: runtime.agentId,
    agentId: runtime.agentId,
    roomId,
    content: {},
    metadata: {
      entityName: runtime.character.name,
      type: 'message',
    },
  };

  // generate thought of which providers to use using messageHandlerTemplate

  // Compose state with relevant context for tweet generation
  let state = await runtime.composeState(message, [
    'PROVIDERS',
    'CHARACTER',
    'RECENT_MESSAGES',
    'ENTITIES',
  ]);

  // get twitterUserName
  const entity = await runtime.getEntityById(runtime.agentId);
  interface TwitterMetadata {
    twitter?: {
      userName?: string;
    };
    userName?: string;
  }
  const metadata = entity?.metadata as TwitterMetadata | undefined;
  if (metadata?.twitter?.userName || metadata?.userName) {
    state.values.twitterUserName = metadata.twitter?.userName || metadata.userName;
  }

  const prompt = composePromptFromState({
    state,
    template: runtime.character.templates?.messageHandlerTemplate || messageHandlerTemplate,
  });

  let responseContent: Content | null = null;

  // Retry if missing required fields
  let retries = 0;
  const maxRetries = 3;
  while (retries < maxRetries && (!responseContent?.thought || !responseContent?.actions)) {
    const response = await runtime.useModel(ModelType.TEXT_SMALL, {
      prompt,
    });

    // Parse XML
    const parsedXml = parseKeyValueXml(response);
    if (parsedXml) {
      responseContent = {
        thought: parsedXml.thought || '',
        actions: parsedXml.actions || ['IGNORE'],
        providers: parsedXml.providers || [],
        text: parsedXml.text || '',
        simple: parsedXml.simple || false,
      };
    } else {
      responseContent = null;
    }

    retries++;
    if (!responseContent?.thought || !responseContent?.actions) {
      runtime.logger.warn(
        { src: 'plugin:bootstrap', agentId: runtime.agentId, response, parsedXml, responseContent },
        'Missing required fields, retrying'
      );
    }
  }

  // update stats with correct providers
  state = await runtime.composeState(message, responseContent?.providers);

  // Generate prompt for tweet content
  const postPrompt = composePromptFromState({
    state,
    template: runtime.character.templates?.postCreationTemplate || postCreationTemplate,
  });

  // Use TEXT_LARGE model as we expect structured XML text, not a JSON object
  const xmlResponseText = await runtime.useModel(ModelType.TEXT_LARGE, {
    prompt: postPrompt,
  });

  // Parse the XML response
  const parsedXmlResponse = parseKeyValueXml(xmlResponseText);

  if (!parsedXmlResponse) {
    runtime.logger.error(
      { src: 'plugin:bootstrap', agentId: runtime.agentId, xmlResponseText },
      'Failed to parse XML response for post creation'
    );
    // Handle the error appropriately, maybe retry or return an error state
    return;
  }

  /**
   * Cleans up a tweet text by removing quotes and fixing newlines
   */
  function cleanupPostText(text: string): string {
    // Remove quotes
    let cleanedText = text.replace(/^['"](.*)['"]$/, '$1');
    // Fix newlines
    cleanedText = cleanedText.replaceAll(/\\n/g, '\n\n');
    cleanedText = cleanedText.replace(/([^\n])\n([^\n])/g, '$1\n\n$2');

    return cleanedText;
  }

  // Cleanup the tweet text
  const cleanedText = cleanupPostText(parsedXmlResponse.post || '');

  // Prepare media if included
  // const mediaData: MediaData[] = [];
  // if (jsonResponse.imagePrompt) {
  // 	const images = await runtime.useModel(ModelType.IMAGE, {
  // 		prompt: jsonResponse.imagePrompt,
  // 		output: "no-schema",
  // 	});
  // 	try {
  // 		// Convert image prompt to Media format for fetchMediaData
  // 		const imagePromptMedia: any[] = images

  // 		// Fetch media using the utility function
  // 		const fetchedMedia = await fetchMediaData(imagePromptMedia);
  // 		mediaData.push(...fetchedMedia);
  // 	} catch (error) {
  // 		runtime.logger.error("Error fetching media for tweet:", error);
  // 	}
  // }

  // have we posted it before?
  const RM = state.data?.providers?.RECENT_MESSAGES;
  if (RM) {
    for (const m of RM.data.recentMessages) {
      if (cleanedText === m.content.text) {
        runtime.logger.info(
          { src: 'plugin:bootstrap', agentId: runtime.agentId, cleanedText },
          'Already recently posted that, retrying'
        );
        postGeneratedHandler({
          runtime,
          callback,
          worldId,
          userId,
          roomId,
          source,
        });
        return; // don't call callbacks
      }
    }
  }

  // GPT 3.5/4: /(i\s+do\s+not|i'?m\s+not)\s+(feel\s+)?comfortable\s+generating\s+that\s+type\s+of\s+content|(inappropriate|explicit|offensive|communicate\s+respectfully|aim\s+to\s+(be\s+)?helpful)/i
  const oaiRefusalRegex =
    /((i\s+do\s+not|i'm\s+not)\s+(feel\s+)?comfortable\s+generating\s+that\s+type\s+of\s+content)|(inappropriate|explicit|respectful|offensive|guidelines|aim\s+to\s+(be\s+)?helpful|communicate\s+respectfully)/i;
  const anthropicRefusalRegex =
    /(i'?m\s+unable\s+to\s+help\s+with\s+that\s+request|due\s+to\s+safety\s+concerns|that\s+may\s+violate\s+(our\s+)?guidelines|provide\s+helpful\s+and\s+safe\s+responses|let'?s\s+try\s+a\s+different\s+direction|goes\s+against\s+(our\s+)?use\s+case\s+policies|ensure\s+safe\s+and\s+responsible\s+use)/i;
  const googleRefusalRegex =
    /(i\s+can'?t\s+help\s+with\s+that|that\s+goes\s+against\s+(our\s+)?(policy|policies)|i'?m\s+still\s+learning|response\s+must\s+follow\s+(usage|safety)\s+policies|i'?ve\s+been\s+designed\s+to\s+avoid\s+that)/i;
  //const cohereRefusalRegex = /(request\s+cannot\s+be\s+processed|violates\s+(our\s+)?content\s+policy|not\s+permitted\s+by\s+usage\s+restrictions)/i
  const generalRefusalRegex =
    /(response\s+was\s+withheld|content\s+was\s+filtered|this\s+request\s+cannot\s+be\s+completed|violates\s+our\s+safety\s+policy|content\s+is\s+not\s+available)/i;

  if (
    oaiRefusalRegex.test(cleanedText) ||
    anthropicRefusalRegex.test(cleanedText) ||
    googleRefusalRegex.test(cleanedText) ||
    generalRefusalRegex.test(cleanedText)
  ) {
    runtime.logger.info(
      { src: 'plugin:bootstrap', agentId: runtime.agentId, cleanedText },
      'Got prompt moderation refusal, retrying'
    );
    postGeneratedHandler({
      runtime,
      callback,
      worldId,
      userId,
      roomId,
      source,
    });
    return; // don't call callbacks
  }

  // Create the response memory
  const responseMessages = [
    {
      id: v4() as UUID,
      entityId: runtime.agentId,
      agentId: runtime.agentId,
      content: {
        text: cleanedText,
        source,
        channelType: ChannelType.FEED,
        thought: parsedXmlResponse.thought || '',
        type: 'post',
      },
      roomId: message.roomId,
      createdAt: Date.now(),
    },
  ];

  for (const message of responseMessages) {
    await callback?.(message.content);
  }

  // Process the actions and execute the callback
  // await runtime.processActions(message, responseMessages, state, callback);

  // // Run any configured evaluators
  // await runtime.evaluate(
  // 	message,
  // 	state,
  // 	true, // Post generation is always a "responding" scenario
  // 	callback,
  // 	responseMessages,
  // );
};

/**
 * Syncs a single user into an entity
 */
/**
 * Asynchronously sync a single user with the specified parameters.
 *
 * @param {UUID} entityId - The unique identifier for the entity.
 * @param {IAgentRuntime} runtime - The runtime environment for the agent.
 * @param {any} user - The user object to sync.
 * @param {string} serverId - The unique identifier for the server.
 * @param {string} channelId - The unique identifier for the channel.
 * @param {ChannelType} type - The type of channel.
 * @param {string} source - The source of the user data.
 * @returns {Promise<void>} A promise that resolves once the user is synced.
 */
const syncSingleUser = async (
  entityId: UUID,
  runtime: IAgentRuntime,
  messageServerId: UUID,
  channelId: string,
  type: ChannelType,
  source: string
) => {
  try {
    const entity = await runtime.getEntityById(entityId);
    runtime.logger.info(
      {
        src: 'plugin:bootstrap',
        agentId: runtime.agentId,
        entityId,
        username: entity?.metadata?.username,
      },
      'Syncing user'
    );

    // Ensure we're not using WORLD type and that we have a valid channelId
    if (!channelId) {
      runtime.logger.warn(
        { src: 'plugin:bootstrap', agentId: runtime.agentId, entityId: entity?.id },
        'Cannot sync user without a valid channelId'
      );
      return;
    }

    const roomId = createUniqueUuid(runtime, channelId);
    const worldId = createUniqueUuid(runtime, messageServerId);

    // Create world with ownership metadata for DM connections (onboarding)
    const worldMetadata =
      type === ChannelType.DM
        ? {
          ownership: {
            ownerId: entityId,
          },
          roles: {
            [entityId]: Role.OWNER,
          },
          settings: {}, // Initialize empty settings for onboarding
        }
        : undefined;

    runtime.logger.info(
      {
        src: 'plugin:bootstrap',
        agentId: runtime.agentId,
        type,
        isDM: type === ChannelType.DM,
        worldMetadata,
      },
      'syncSingleUser'
    );

    await runtime.ensureConnection({
      entityId,
      roomId,
      name: (entity?.metadata?.name || entity?.metadata?.username || `User${entityId}`) as
        | undefined
        | string,
      source,
      channelId,
      messageServerId,
      type,
      worldId,
      metadata: worldMetadata,
    });

    // Verify the world was created with proper metadata
    try {
      const createdWorld = await runtime.getWorld(worldId);
      runtime.logger.info(
        {
          src: 'plugin:bootstrap',
          agentId: runtime.agentId,
          worldId,
          metadata: createdWorld?.metadata,
        },
        'Created world check'
      );
    } catch (error) {
      runtime.logger.error(
        {
          src: 'plugin:bootstrap',
          agentId: runtime.agentId,
          error: error instanceof Error ? error.message : String(error),
        },
        'Failed to verify created world'
      );
    }

    runtime.logger.success(
      {
        src: 'plugin:bootstrap',
        agentId: runtime.agentId,
        agentName: runtime.character.name,
        entityId: entity?.id,
      },
      'Successfully synced user'
    );
  } catch (error) {
    runtime.logger.error(
      {
        src: 'plugin:bootstrap',
        agentId: runtime.agentId,
        error: error instanceof Error ? error.message : String(error),
      },
      'Error syncing user'
    );
  }
};

/**
 * Handles standardized server data for both WORLD_JOINED and WORLD_CONNECTED events
 */
const handleServerSync = async ({
  runtime,
  world,
  rooms,
  entities,
  source,
  onComplete,
}: WorldPayload) => {
  runtime.logger.debug(
    { src: 'plugin:bootstrap', agentId: runtime.agentId, serverName: world.name },
    'Handling server sync event'
  );
  try {
    await runtime.ensureConnections(entities, rooms, source, world);
    runtime.logger.debug(
      { src: 'plugin:bootstrap', agentId: runtime.agentId, worldName: world.name },
      'Successfully synced standardized world structure'
    );
    onComplete?.();
  } catch (error) {
    runtime.logger.error(
      {
        src: 'plugin:bootstrap',
        agentId: runtime.agentId,
        error: error instanceof Error ? error.message : String(error),
      },
      'Error processing standardized server data'
    );
  }
};

/**
 * Handles control messages for enabling or disabling UI elements in the frontend
 * @param {Object} params - Parameters for the handler
 * @param {IAgentRuntime} params.runtime - The runtime instance
 * @param {Object} params.message - The control message
 * @param {string} params.source - Source of the message
 */
const controlMessageHandler = async ({
  runtime,
  message,
}: {
  runtime: IAgentRuntime;
  message: ControlMessage;
  source: string;
}) => {
  try {
    runtime.logger.debug(
      {
        src: 'plugin:bootstrap',
        agentId: runtime.agentId,
        action: message.payload.action,
        roomId: message.roomId,
      },
      'Processing control message'
    );

    // Here we would use a WebSocket service to send the control message to the frontend
    // This would typically be handled by a registered service with sendMessage capability

    // Get any registered WebSocket service
    const serviceNames = Array.from(runtime.getAllServices().keys()) as string[];
    const websocketServiceName = serviceNames.find(
      (name: string) =>
        name.toLowerCase().includes('websocket') || name.toLowerCase().includes('socket')
    );

    if (websocketServiceName) {
      const websocketService = runtime.getService(websocketServiceName);
      interface WebSocketServiceWithSendMessage {
        sendMessage: (message: { type: string; payload: unknown }) => Promise<void>;
      }
      if (websocketService && 'sendMessage' in websocketService) {
        // Send the control message through the WebSocket service
        await (websocketService as WebSocketServiceWithSendMessage).sendMessage({
          type: 'controlMessage',
          payload: {
            action: message.payload.action,
            target: message.payload.target,
            roomId: message.roomId,
          },
        });

        runtime.logger.debug(
          { src: 'plugin:bootstrap', agentId: runtime.agentId, action: message.payload.action },
          'Control message sent successfully'
        );
      } else {
        runtime.logger.error(
          { src: 'plugin:bootstrap', agentId: runtime.agentId },
          'WebSocket service does not have sendMessage method'
        );
      }
    } else {
      runtime.logger.error(
        { src: 'plugin:bootstrap', agentId: runtime.agentId },
        'No WebSocket service found to send control message'
      );
    }
  } catch (error) {
    runtime.logger.error(
      {
        src: 'plugin:bootstrap',
        agentId: runtime.agentId,
        error: error instanceof Error ? error.message : String(error),
      },
      'Error processing control message'
    );
  }
};

const events: PluginEvents = {
  [EventType.REACTION_RECEIVED]: [
    async (payload: MessagePayload) => {
      await reactionReceivedHandler(payload);
    },
  ],

  [EventType.POST_GENERATED]: [
    async (payload: InvokePayload) => {
      await postGeneratedHandler(payload);
    },
  ],

  [EventType.MESSAGE_SENT]: [
    async (payload: MessagePayload) => {
      payload.runtime.logger.debug(
        {
          src: 'plugin:bootstrap',
          agentId: payload.runtime.agentId,
          text: payload.message.content.text,
        },
        'Message sent'
      );
    },
  ],

  [EventType.WORLD_JOINED]: [
    async (payload: WorldPayload) => {
      await handleServerSync(payload);
    },
  ],

  [EventType.WORLD_CONNECTED]: [
    async (payload: WorldPayload) => {
      await handleServerSync(payload);
    },
  ],

  [EventType.ENTITY_JOINED]: [
    async (payload: EntityPayload) => {
      payload.runtime.logger.debug(
        { src: 'plugin:bootstrap', agentId: payload.runtime.agentId, entityId: payload.entityId },
        'ENTITY_JOINED event received'
      );

      if (!payload.worldId) {
        payload.runtime.logger.error(
          { src: 'plugin:bootstrap', agentId: payload.runtime.agentId },
          'No worldId provided for entity joined'
        );
        return;
      }
      if (!payload.roomId) {
        payload.runtime.logger.error(
          { src: 'plugin:bootstrap', agentId: payload.runtime.agentId },
          'No roomId provided for entity joined'
        );
        return;
      }
      if (!payload.metadata?.type) {
        payload.runtime.logger.error(
          { src: 'plugin:bootstrap', agentId: payload.runtime.agentId },
          'No type provided for entity joined'
        );
        return;
      }

      await syncSingleUser(
        payload.entityId,
        payload.runtime,
        payload.worldId,
        payload.roomId,
        payload.metadata.type,
        payload.source
      );
    },
  ],

  [EventType.ENTITY_LEFT]: [
    async (payload: EntityPayload) => {
      try {
        // Update entity to inactive
        const entity = await payload.runtime.getEntityById(payload.entityId);
        if (entity) {
          entity.metadata = {
            ...entity.metadata,
            status: 'INACTIVE',
            leftAt: Date.now(),
          };
          await payload.runtime.updateEntity(entity);
        }
        payload.runtime.logger.info(
          {
            src: 'plugin:bootstrap',
            agentId: payload.runtime.agentId,
            entityId: payload.entityId,
            worldId: payload.worldId,
          },
          'User left world'
        );
      } catch (error: unknown) {
        payload.runtime.logger.error(
          {
            src: 'plugin:bootstrap',
            agentId: payload.runtime.agentId,
            error: error instanceof Error ? error.message : String(error),
          },
          'Error handling user left'
        );
      }
    },
  ],

  [EventType.ACTION_STARTED]: [
    async (payload: ActionEventPayload) => {
      try {
        // Only notify for client_chat messages
        if (payload.content?.source === 'client_chat') {
          interface MessageBusServiceWithNotify {
            notifyActionStart: (roomId: UUID, worldId: UUID, actionName: string) => Promise<void>;
            notifyActionUpdate: (
              roomId: UUID,
              worldId: UUID,
              actionName: string,
              status: string
            ) => Promise<void>;
          }
          const messageBusService = payload.runtime.getService(
            'message-bus-service'
          ) as MessageBusServiceWithNotify | null;
          if (messageBusService) {
            await messageBusService.notifyActionStart(
              payload.roomId,
              payload.world,
              payload.content,
              payload.messageId
            );
          }
        }
      } catch (error) {
        logger.error(
          {
            src: 'plugin:bootstrap',
            agentId: payload.runtime.agentId,
            error: error instanceof Error ? error.message : String(error),
          },
          'Error sending refetch request'
        );
      }
    },
    async (payload: ActionEventPayload) => {
      try {
        await payload.runtime.log({
          entityId: payload.runtime.agentId,
          roomId: payload.roomId,
          type: 'action_event',
          body: {
            runId: payload.content?.runId,
            actionId: payload.content?.actionId,
            actionName: payload.content?.actions?.[0],
            roomId: payload.roomId,
            messageId: payload.messageId,
            timestamp: Date.now(),
            planStep: payload.content?.planStep,
            source: 'actionHandler',
          },
        });
        logger.debug(
          {
            src: 'plugin:bootstrap',
            agentId: payload.runtime.agentId,
            actionName: payload.content?.actions?.[0],
          },
          'Logged ACTION_STARTED event'
        );
      } catch (error) {
        logger.error(
          {
            src: 'plugin:bootstrap',
            agentId: payload.runtime.agentId,
            error: error instanceof Error ? error.message : String(error),
          },
          'Failed to log ACTION_STARTED event'
        );
      }
    },
  ],

  [EventType.ACTION_COMPLETED]: [
    async (payload: ActionEventPayload) => {
      try {
        // Only notify for client_chat messages
        if (payload.content?.source === 'client_chat') {
          interface MessageBusServiceWithNotify {
            notifyActionStart: (roomId: UUID, worldId: UUID, actionName: string) => Promise<void>;
            notifyActionUpdate: (
              roomId: UUID,
              worldId: UUID,
              actionName: string,
              status: string
            ) => Promise<void>;
          }
          const messageBusService = payload.runtime.getService(
            'message-bus-service'
          ) as MessageBusServiceWithNotify | null;
          if (messageBusService) {
            await messageBusService.notifyActionUpdate(
              payload.roomId,
              payload.world,
              payload.content,
              payload.messageId
            );
          }
        }
      } catch (error) {
        logger.error(
          {
            src: 'plugin:bootstrap',
            agentId: payload.runtime.agentId,
            error: error instanceof Error ? error.message : String(error),
          },
          'Error sending refetch request'
        );
      }
    },
  ],

  [EventType.EVALUATOR_STARTED]: [
    async (payload: EvaluatorEventPayload) => {
      logger.debug(
        {
          src: 'plugin:bootstrap:evaluator',
          agentId: payload.runtime.agentId,
          evaluatorName: payload.evaluatorName,
          evaluatorId: payload.evaluatorId,
        },
        'Evaluator started'
      );
    },
  ],

  [EventType.EVALUATOR_COMPLETED]: [
    async (payload: EvaluatorEventPayload) => {
      const status = payload.error ? 'failed' : 'completed';
      logger.debug(
        {
          src: 'plugin:bootstrap:evaluator',
          agentId: payload.runtime.agentId,
          status,
          evaluatorName: payload.evaluatorName,
          evaluatorId: payload.evaluatorId,
          error: payload.error?.message,
        },
        'Evaluator completed'
      );
    },
  ],

  [EventType.RUN_STARTED]: [
    async (payload: RunEventPayload) => {
      try {
        await payload.runtime.log({
          entityId: payload.entityId,
          roomId: payload.roomId,
          type: 'run_event',
          body: {
            runId: payload.runId,
            status: payload.status,
            messageId: payload.messageId,
            roomId: payload.roomId,
            entityId: payload.entityId,
            startTime: payload.startTime,
            source: payload.source || 'unknown',
          },
        });
        logger.debug(
          { src: 'plugin:bootstrap', agentId: payload.runtime.agentId, runId: payload.runId },
          'Logged RUN_STARTED event'
        );
      } catch (error) {
        logger.error(
          {
            src: 'plugin:bootstrap',
            agentId: payload.runtime.agentId,
            error: error instanceof Error ? error.message : String(error),
          },
          'Failed to log RUN_STARTED event'
        );
      }
    },
  ],

  [EventType.RUN_ENDED]: [
    async (payload: RunEventPayload) => {
      try {
        await payload.runtime.log({
          entityId: payload.entityId,
          roomId: payload.roomId,
          type: 'run_event',
          body: {
            runId: payload.runId,
            status: payload.status,
            messageId: payload.messageId,
            roomId: payload.roomId,
            entityId: payload.entityId,
            startTime: payload.startTime,
            endTime: payload.endTime,
            duration: payload.duration,
            error: payload.error,
            source: payload.source || 'unknown',
          },
        });
        logger.debug(
          {
            src: 'plugin:bootstrap',
            agentId: payload.runtime.agentId,
            runId: payload.runId,
            status: payload.status,
          },
          'Logged RUN_ENDED event'
        );
      } catch (error) {
        logger.error(
          {
            src: 'plugin:bootstrap',
            agentId: payload.runtime.agentId,
            error: error instanceof Error ? error.message : String(error),
          },
          'Failed to log RUN_ENDED event'
        );
      }
    },
  ],

  [EventType.RUN_TIMEOUT]: [
    async (payload: RunEventPayload) => {
      try {
        await payload.runtime.log({
          entityId: payload.entityId,
          roomId: payload.roomId,
          type: 'run_event',
          body: {
            runId: payload.runId,
            status: payload.status,
            messageId: payload.messageId,
            roomId: payload.roomId,
            entityId: payload.entityId,
            startTime: payload.startTime,
            endTime: payload.endTime,
            duration: payload.duration,
            error: payload.error,
            source: payload.source || 'unknown',
          },
        });
        logger.debug(
          { src: 'plugin:bootstrap', agentId: payload.runtime.agentId, runId: payload.runId },
          'Logged RUN_TIMEOUT event'
        );
      } catch (error) {
        logger.error(
          {
            src: 'plugin:bootstrap',
            agentId: payload.runtime.agentId,
            error: error instanceof Error ? error.message : String(error),
          },
          'Failed to log RUN_TIMEOUT event'
        );
      }
    },
  ],

  CONTROL_MESSAGE: [controlMessageHandler],
};

export const bootstrapPlugin: Plugin = {
  name: 'bootstrap',
  description: 'Agent bootstrap with basic actions and evaluators',
  actions: [
    actions.replyAction,
    actions.followRoomAction,
    actions.unfollowRoomAction,
    actions.ignoreAction,
    actions.noneAction,
    actions.muteRoomAction,
    actions.unmuteRoomAction,
    actions.sendMessageAction,
    actions.updateEntityAction,
    actions.choiceAction,
    actions.updateRoleAction,
    actions.updateSettingsAction,
    actions.generateImageAction,
  ],
  events,
  evaluators: [evaluators.reflectionEvaluator],
  providers: [
    providers.evaluatorsProvider,
    providers.anxietyProvider,
    providers.timeProvider,
    providers.entitiesProvider,
    providers.relationshipsProvider,
    providers.choiceProvider,
    providers.factsProvider,
    providers.roleProvider,
    providers.settingsProvider,
    // there is given no reason for this - odi
    //providers.capabilitiesProvider,
    providers.attachmentsProvider,
    providers.providersProvider,
    providers.actionsProvider,
    providers.actionStateProvider,
    providers.characterProvider,
    providers.recentMessagesProvider,
    providers.worldProvider,
  ],
  services: [TaskService, EmbeddingGenerationService],
};

export default bootstrapPlugin;<|MERGE_RESOLUTION|>--- conflicted
+++ resolved
@@ -428,13 +428,12 @@
 }) => {
   try {
     await runtime.createMemory(message, 'messages');
-<<<<<<< HEAD
-  } catch (error: any) {
-    if (error.code === '23505') {
-=======
   } catch (error: unknown) {
-    if (error instanceof Error && 'code' in error && error.code === '23505') {
->>>>>>> 8ecd2264
+    // PostgreSQL duplicate key violation error code
+    const isDuplicateKeyError = error instanceof Error &&
+      'code' in error &&
+      (error as NodeJS.ErrnoException).code === '23505';
+    if (isDuplicateKeyError) {
       runtime.logger.warn(
         { src: 'plugin:bootstrap', agentId: runtime.agentId },
         'Duplicate reaction memory, skipping'
