{
  "name": "@elizaos/cli",
  "version": "1.4.2",
  "description": "elizaOS CLI - Manage your AI agents and plugins",
  "publishConfig": {
    "access": "public",
    "workspaces": {
      "preserveIfPresent": true
    }
  },
  "license": "MIT",
  "author": {
    "name": "elizaOS",
    "url": "https://twitter.com/eliza_OS"
  },
  "repository": {
    "type": "git",
    "url": "https://github.com/elizaOS/eliza.git",
    "directory": "packages/cli"
  },
  "files": [
    "dist",
    "dist/**/.gitignore",
    "dist/**/.npmignore",
    "templates",
    "templates/**/.gitignore",
    "templates/**/.npmignore"
  ],
  "keywords": [],
  "type": "module",
  "exports": {
    ".": "./dist/index.js",
    "./package.json": "./package.json"
  },
  "bin": {
    "elizaos": "./dist/index.js"
  },
  "scripts": {
    "start": "bun run build && bun dist/index.js start",
    "build": "bun run build.ts",
    "lint": "prettier --write ./src",
    "format": "prettier --write ./src",
    "format:check": "prettier --check ./src",
    "clean": "rm -rf dist .turbo node_modules .turbo-tsconfig.json *.tsbuildinfo",
    "test": "bun run test:all",
    "test:all": "./run-all-tests.sh",
    "test:unit": "bun test --timeout 30000",
    "test:unit:watch": "bun test --watch --timeout 30000",
    "test:unit:coverage": "bun test --coverage --timeout 30000",
    "test:matrix": "bun test src/commands/scenario/src/__tests__/matrix-*.test.ts --timeout 30000",
    "test:bats": "bats tests/bats",
    "test:bats:commands": "bats tests/bats/commands",
    "test:bats:integration": "bats tests/bats/integration",
    "test:bats:e2e": "bats tests/bats/e2e",
    "test:types": "tsc --noEmit",
    "coverage": "c8 --reporter=lcov --reporter=text bun test",
    "coverage:html": "c8 --reporter=html bun test && open coverage/index.html",
    "test:cli": "cross-env NODE_OPTIONS=\"--max-old-space-size=4096\" bun test tests/commands/ --timeout 120000; EXIT_CODE=$?; bash tests/cleanup-processes.sh; exit $EXIT_CODE",
<<<<<<< HEAD
    "watch": "bun run --watch build.ts"
=======
    "test:scenarios": "for f in src/commands/scenario/examples/*.scenario.yaml; do echo \"=== $f ===\"; bun dist/index.js scenario run \"$f\" || echo \"FAIL $f\"; echo; done | cat"
>>>>>>> 256325e2
  },
  "devDependencies": {
    "@types/bun": "^1.2.17",
    "@types/express": "^5.0.2",
    "@types/fs-extra": "^11.0.1",
    "@types/helmet": "^4.0.0",
    "@types/node": "^24.0.3",
    "@types/prompts": "^2.4.2",
    "@types/semver": "^7.5.8",
    "bats-support": "^0.3.0",
    "cross-env": "^7.0.3",
<<<<<<< HEAD
    "prettier": "3.5.3",
=======
    "esbuild-plugin-copy": "^2.1.1",
    "node-html-parser": "^7.0.1",
    "prettier": "3.5.3",
    "puppeteer": "^22.15.0",
    "tsup": "8.5.0",
>>>>>>> 256325e2
    "typescript": "5.8.3",
    "vite": "^6.3.5"
  },
  "gitHead": "f60dd270910361decc4d4e879e8b2f33c5ddfee2",
  "dependencies": {
    "@anthropic-ai/claude-code": "^1.0.35",
    "@anthropic-ai/sdk": "^0.54.0",
    "@clack/prompts": "^0.11.0",
    "@elizaos/api-client": "workspace:*",
    "@elizaos/core": "workspace:*",
    "@elizaos/plugin-sql": "workspace:*",
    "@elizaos/server": "workspace:*",
    "@elizaos/plugin-bootstrap": "workspace:*",
    "bun": "^1.2.17",
    "chalk": "^5.4.1",
    "chokidar": "^4.0.3",
    "commander": "^14.0.0",
    "dotenv": "^16.5.0",
    "fs-extra": "^11.1.0",
    "globby": "^14.0.2",
    "https-proxy-agent": "^7.0.6",
    "lodash": "^4.17.21",
    "ora": "^8.1.1",
    "rimraf": "6.0.1",
    "semver": "^7.7.2",
    "simple-git": "^3.27.0",
    "tiktoken": "^1.0.18",
    "tsconfig-paths": "^4.2.0",
    "type-fest": "^4.41.0",
    "yoctocolors": "^2.1.1",
    "zod": "3.24.2"
  }
}<|MERGE_RESOLUTION|>--- conflicted
+++ resolved
@@ -56,11 +56,8 @@
     "coverage": "c8 --reporter=lcov --reporter=text bun test",
     "coverage:html": "c8 --reporter=html bun test && open coverage/index.html",
     "test:cli": "cross-env NODE_OPTIONS=\"--max-old-space-size=4096\" bun test tests/commands/ --timeout 120000; EXIT_CODE=$?; bash tests/cleanup-processes.sh; exit $EXIT_CODE",
-<<<<<<< HEAD
-    "watch": "bun run --watch build.ts"
-=======
+    "watch": "bun run --watch build.ts",
     "test:scenarios": "for f in src/commands/scenario/examples/*.scenario.yaml; do echo \"=== $f ===\"; bun dist/index.js scenario run \"$f\" || echo \"FAIL $f\"; echo; done | cat"
->>>>>>> 256325e2
   },
   "devDependencies": {
     "@types/bun": "^1.2.17",
@@ -72,15 +69,9 @@
     "@types/semver": "^7.5.8",
     "bats-support": "^0.3.0",
     "cross-env": "^7.0.3",
-<<<<<<< HEAD
-    "prettier": "3.5.3",
-=======
-    "esbuild-plugin-copy": "^2.1.1",
     "node-html-parser": "^7.0.1",
     "prettier": "3.5.3",
     "puppeteer": "^22.15.0",
-    "tsup": "8.5.0",
->>>>>>> 256325e2
     "typescript": "5.8.3",
     "vite": "^6.3.5"
   },
