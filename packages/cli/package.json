--- conflicted
+++ resolved
@@ -81,18 +81,11 @@
     "@anthropic-ai/claude-code": "^1.0.35",
     "@anthropic-ai/sdk": "^0.54.0",
     "@clack/prompts": "^0.11.0",
-<<<<<<< HEAD
-    "@elizaos/api-client": "1.4.4",
-    "@elizaos/core": "1.4.4",
-    "@elizaos/plugin-sql": "1.4.4",
-    "@elizaos/server": "1.4.4",
-=======
     "@elizaos/api-client": "workspace:*",
     "@elizaos/core": "workspace:*",
     "@elizaos/plugin-sql": "workspace:*",
     "@elizaos/server": "workspace:*",
     "@elizaos/plugin-bootstrap": "workspace:*",
->>>>>>> 82e20744
     "bun": "^1.2.17",
     "chalk": "^5.4.1",
     "chokidar": "^4.0.3",
