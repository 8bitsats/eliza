--- conflicted
+++ resolved
@@ -141,24 +141,17 @@
   try {
     const pathToImport = normalizeImportPath(importPath);
     const module = await import(pathToImport);
-<<<<<<< HEAD
     logger.success(
       { src: 'cli', util: 'load-plugin', repository, strategy, path: importPath },
       'Plugin loaded'
     );
-    return module;
-  } catch (error: any) {
-    logger.debug(
-      { src: 'cli', util: 'load-plugin', strategy, path: importPath, error: error?.message },
-      'Import failed'
-    );
-=======
-    logger.success({ src: 'cli', util: 'load-plugin', repository, strategy, path: importPath }, 'Plugin loaded');
     return module as Record<string, unknown>;
   } catch (error: unknown) {
     const errorMessage = error instanceof Error ? error.message : String(error);
-    logger.debug({ src: 'cli', util: 'load-plugin', strategy, path: importPath, error: errorMessage }, 'Import failed');
->>>>>>> 8ecd2264
+    logger.debug(
+      { src: 'cli', util: 'load-plugin', strategy, path: importPath, error: errorMessage },
+      'Import failed'
+    );
     return null;
   }
 }
