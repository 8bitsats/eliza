import { getGitHubCredentials, getLocalPackages, resolveEnvFile } from '@/src/utils';
import { detectDirectoryType } from '@/src/utils/directory-detection';
import { logger } from '@elizaos/core';
import dotenv from 'dotenv';
import { bunExecSimple } from '../bun-exec.js';
import { HttpsProxyAgent } from 'https-proxy-agent';
import { existsSync, promises as fs } from 'node:fs';
import path from 'node:path';
import { REGISTRY_ORG, REGISTRY_REPO, REGISTRY_URL, RAW_REGISTRY_URL } from './constants';

const ELIZA_DIR = path.join(process.cwd(), '.eliza');
const REGISTRY_SETTINGS_FILE = path.join(ELIZA_DIR, 'registrysettings.json');
// Use resolveEnvFile to match how credentials are saved, with fallback to ~/.eliza/.env
const ENV_FILE = resolveEnvFile() || path.join(ELIZA_DIR, '.env');
const REGISTRY_CACHE_FILE = path.join(ELIZA_DIR, 'registry-cache.json');

const REQUIRED_ENV_VARS = ['GITHUB_TOKEN'] as const;
const REQUIRED_SETTINGS = ['defaultRegistry'] as const;

export interface RegistrySettings {
  defaultRegistry: string;
  publishConfig?: {
    registry: string;
    username?: string;
    useNpm?: boolean;
    platform?: 'node' | 'browser' | 'universal';
  };
}

export interface DataDirStatus {
  exists: boolean;
  env: {
    exists: boolean;
    missingKeys: string[];
    hasAllKeys: boolean;
  };
  settings: {
    exists: boolean;
    missingKeys: string[];
    hasAllKeys: boolean;
  };
}

export async function ensureElizaDir() {
  await fs.mkdir(ELIZA_DIR, { recursive: true });
}

export async function getRegistrySettings(): Promise<RegistrySettings> {
  await ensureElizaDir();

  try {
    const content = await fs.readFile(REGISTRY_SETTINGS_FILE, 'utf-8');
    return JSON.parse(content);
  } catch (error) {
    // Return default settings if file doesn't exist
    return {
      defaultRegistry: REGISTRY_REPO,
    };
  }
}

export async function saveRegistrySettings(settings: RegistrySettings) {
  await ensureElizaDir();
  await fs.writeFile(REGISTRY_SETTINGS_FILE, JSON.stringify(settings, null, 2));
}

export async function getEnvVar(key: string): Promise<string | undefined> {
  try {
    const envContent = await fs.readFile(ENV_FILE, 'utf-8');
    const env = dotenv.parse(envContent);
    return env[key];
  } catch (error) {
    return undefined;
  }
}

export async function setEnvVar(key: string, value: string) {
  await ensureElizaDir();

  let envContent = '';
  try {
    envContent = await fs.readFile(ENV_FILE, 'utf-8');
  } catch (error) {
    // File doesn't exist yet
  }

  const env = dotenv.parse(envContent);
  env[key] = value;

  const newContent = Object.entries(env)
    .map(([k, v]) => `${k}=${v}`)
    .join('\n');

  await fs.writeFile(ENV_FILE, newContent);
}

export async function getGitHubToken(): Promise<string | undefined> {
  try {
    // Try to find the nearest .env file using the same function used for saving credentials
    const envPath = resolveEnvFile();
    if (envPath && existsSync(envPath)) {
      const envContent = await fs.readFile(envPath, 'utf-8');
      const env = dotenv.parse(envContent);
      return env.GITHUB_TOKEN;
    }

    // Fall back to global .env if local one doesn't exist or doesn't have token
    const globalEnvPath = path.join(ELIZA_DIR, '.env');
    if (existsSync(globalEnvPath) && globalEnvPath !== envPath) {
      const envContent = await fs.readFile(globalEnvPath, 'utf-8');
      const env = dotenv.parse(envContent);
      return env.GITHUB_TOKEN;
    }
  } catch (error) {
    logger.debug(
      {
        src: 'cli',
        util: 'registry',
        error: error instanceof Error ? error.message : String(error),
      },
      'Error reading GitHub token'
    );
  }
  return undefined;
}

export async function setGitHubToken(token: string) {
  await ensureElizaDir();

  try {
    // Read existing .env file or create a new one
    let envContent = '';
    try {
      if (existsSync(ENV_FILE)) {
        envContent = await fs.readFile(ENV_FILE, 'utf-8');
      }
    } catch (error) {
      // File doesn't exist, create it with empty content
      envContent = '# Eliza environment variables\n\n';
    }

    // Parse the existing content
    const env = dotenv.parse(envContent);

    // Update the token
    env.GITHUB_TOKEN = token;

    // Convert back to string format
    let newContent = '';
    for (const [key, value] of Object.entries(env)) {
      newContent += `${key}=${value}\n`;
    }

    // Write back to file
    await fs.writeFile(ENV_FILE, newContent);

    // Also update process.env for immediate use
    process.env.GITHUB_TOKEN = token;

    logger.debug({ src: 'cli', util: 'registry' }, 'GitHub token saved successfully');
  } catch (error) {
    logger.error(
      {
        src: 'cli',
        util: 'registry',
        error: error instanceof Error ? error.message : String(error),
      },
      'Failed to save GitHub token'
    );
  }
}

/**
 * Normalizes a package name by removing scope prefixes
 * @param packageName The package name to normalize
 * @returns The normalized package name without scope prefix
 */
function normalizePackageName(packageName: string): string {
  if (packageName.startsWith(`@${REGISTRY_ORG}/`)) {
    return packageName.replace(`@${REGISTRY_ORG}/`, '');
  } else if (packageName.startsWith('@elizaos/')) {
    return packageName.replace(/^@elizaos\//, '');
  }
  return packageName;
}

interface PluginMetadata {
  name: string;
  description: string;
  author: string;
  repository: string;
  versions: string[];
  latestVersion: string;
  runtimeVersion: string;
  maintainer: string;
  tags?: string[];
  categories?: string[];
}

// Default registry data for offline use or when GitHub is unavailable
const DEFAULT_REGISTRY: Record<string, string> = {
  '@elizaos/plugin-anthropic': 'github:elizaos-plugins/plugin-anthropic',
  '@elizaos/plugin-bootstrap': 'github:elizaos-plugins/plugin-bootstrap',
  '@elizaos/plugin-browser': 'github:elizaos-plugins/plugin-browser',
  '@elizaos/plugin-discord': 'github:elizaos-plugins/plugin-discord',
  '@elizaos/plugin-elevenlabs': 'github:elizaos-plugins/plugin-elevenlabs',
  '@elizaos/plugin-evm': 'github:elizaos-plugins/plugin-evm',
  '@elizaos/plugin-farcaster': 'github:elizaos-plugins/plugin-farcaster',
  '@elizaos/plugin-groq': 'github:elizaos-plugins/plugin-groq',
  '@elizaos/plugin-mcp': 'github:elizaos-plugins/plugin-mcp',
  '@elizaos/plugin-messari-ai-toolkit': 'github:messari/plugin-messari-ai-toolkit',
  '@elizaos/plugin-morpheus': 'github:bowtiedbluefin/plugin-morpheus',
  '@elizaos/plugin-node': 'github:elizaos-plugins/plugin-node',
  '@elizaos/plugin-ollama': 'github:elizaos-plugins/plugin-ollama',
  '@elizaos/plugin-openai': 'github:elizaos-plugins/plugin-openai',
  '@elizaos/plugin-pdf': 'github:elizaos-plugins/plugin-pdf',
  '@elizaos/plugin-redpill': 'github:elizaos-plugins/plugin-redpill',
  '@elizaos/plugin-solana': 'github:elizaos-plugins/plugin-solana',
  '@elizaos/plugin-sql': 'github:elizaos-plugins/plugin-sql',
  '@elizaos/plugin-storage-s3': 'github:elizaos-plugins/plugin-storage-s3',
  '@elizaos/plugin-tee': 'github:elizaos-plugins/plugin-tee',
  '@elizaos/plugin-telegram': 'github:elizaos-plugins/plugin-telegram',
  '@elizaos/plugin-twitter': 'github:elizaos-plugins/plugin-twitter',
  '@elizaos/plugin-venice': 'github:elizaos-plugins/plugin-venice',
  '@elizaos/plugin-video-understanding': 'github:elizaos-plugins/plugin-video-understanding',
};

/**
 * Saves the registry index to the cache file
 */
export async function saveRegistryCache(registry: Record<string, string>): Promise<void> {
<<<<<<< HEAD
  try {
    await ensureElizaDir();
    await fs.writeFile(REGISTRY_CACHE_FILE, JSON.stringify(registry, null, 2));
    logger.debug({ src: 'cli', util: 'registry' }, 'Registry cache saved successfully');
  } catch (error) {
    logger.debug(
      {
        src: 'cli',
        util: 'registry',
        error: error instanceof Error ? error.message : String(error),
      },
      'Failed to save registry cache'
    );
  }
=======
  await ensureElizaDir();
  await fs.writeFile(REGISTRY_CACHE_FILE, JSON.stringify(registry, null, 2));
  logger.debug({ src: 'cli', util: 'registry' }, 'Registry cache saved successfully');
>>>>>>> 8ecd2264
}

/**
 * Gets a local copy of the registry index without requiring GitHub authentication.
 * This is useful for offline mode or when GitHub is unavailable.
 *
 * @returns {Promise<Record<string, string>>} The local registry index
 */
export async function getLocalRegistryIndex(): Promise<Record<string, string>> {
  // First try to fetch from the public raw GitHub URL
  try {
    logger.debug({ src: 'cli', util: 'registry' }, 'Fetching registry from public GitHub URL');
    const response = await fetch(RAW_REGISTRY_URL);

    if (response.ok) {
      const rawData = await response.json();

      // Validate the data structure
      const result: Record<string, string> = {};

      if (typeof rawData === 'object' && rawData !== null) {
        // Safely parse the response data
        for (const [key, value] of Object.entries(rawData)) {
          if (typeof value === 'string') {
            result[key] = value;
          }
        }

        // Save the fetched registry to cache for future offline use
        await saveRegistryCache(result);
        logger.debug(
          { src: 'cli', util: 'registry' },
          'Successfully fetched registry from public GitHub URL'
        );
        return result;
      }
    }
  } catch (error) {
    logger.debug(
      {
        src: 'cli',
        util: 'registry',
        error: error instanceof Error ? error.message : String(error),
      },
      'Failed to fetch registry from public URL'
    );
  }

  // If fetching fails, try to read from cache
  try {
    if (existsSync(REGISTRY_CACHE_FILE)) {
      const cacheContent = await fs.readFile(REGISTRY_CACHE_FILE, 'utf-8');
      const cachedRegistry = JSON.parse(cacheContent);
      logger.debug({ src: 'cli', util: 'registry' }, 'Using cached registry index');
      return cachedRegistry;
    }
  } catch (error) {
    logger.debug(
      {
        src: 'cli',
        util: 'registry',
        error: error instanceof Error ? error.message : String(error),
      },
      'Failed to read registry cache'
    );
  }

  // If we're in a monorepo context, try to discover local plugins
  const directoryInfo = detectDirectoryType(process.cwd());
  if (directoryInfo.monorepoRoot) {
    try {
      const localPackages = await getLocalPackages();
      const localRegistry: Record<string, string> = {};

      // getLocalPackages returns an array of package names as strings
      for (const pkgName of localPackages) {
        if (pkgName.includes('plugin-')) {
          // Use the package name as both key and value
          // Format as expected by the registry: orgrepo/packagename
          const repoName = normalizePackageName(pkgName);
          localRegistry[pkgName] = `${REGISTRY_ORG}/${repoName}`;
        }
      }

      // Merge with default registry, prioritizing local packages
      return { ...DEFAULT_REGISTRY, ...localRegistry };
    } catch (error) {
      logger.debug(
        {
          src: 'cli',
          util: 'registry',
          error: error instanceof Error ? error.message : String(error),
        },
        'Failed to discover local plugins'
      );
    }
  }

  // Fall back to default registry
  return DEFAULT_REGISTRY;
}

/**
 * Fetches the registry index asynchronously.
 *
 * @returns {Promise<Registry>} The registry index
 * @throws {Error} If the response from the registry is not valid JSON or if there is an error fetching the plugins
 */
export async function getRegistryIndex(): Promise<Record<string, string>> {
  const settings = await getRegistrySettings();
  const credentials = await getGitHubCredentials();

  if (!credentials) {
    logger.error(
      { src: 'cli', util: 'registry' },
      'GitHub credentials not found. Please run login first'
    );
    process.exit(1);
  }

  const [owner, repo] = settings.defaultRegistry.split('/');
  const url = `https://api.github.com/repos/${owner}/${repo}/contents/index.json`;

  const response = await fetch(url, {
    headers: {
      Authorization: `token ${credentials.token}`,
      Accept: 'application/vnd.github.v3.raw',
    },
  });

  if (!response.ok) {
    throw new Error(`Failed to fetch registry index: ${response.statusText}`);
  }

  const data = await response.json();
  if (typeof data !== 'object' || data === null) {
    throw new Error('Invalid registry index format');
  }

  const result: Record<string, string> = {};
  for (const [key, value] of Object.entries(data)) {
    if (typeof value === 'string') {
      result[key] = value;
    }
  }

  return result;
}

/**
 * Normalizes a plugin name to the expected format in the registry
 *
 * @param {string} pluginName - The name of the plugin to normalize
 * @returns {string[]} An array of possible normalized plugin names to try
 */
export function normalizePluginName(pluginName: string): string[] {
  // Extract the base name without any organization prefix
  let baseName = pluginName;

  // Handle various input formats
  if (pluginName.includes('/')) {
    // Handle formats like "elizaos/plugin-ton" or "elizaos-plugins/plugin-ton"
    const parts = pluginName.split('/');
    baseName = parts[parts.length - 1];
  } else if (pluginName.startsWith('@')) {
    // Handle scoped package format like "@elizaos/plugin-ton"
    const parts = pluginName.split('/');
    if (parts.length > 1) {
      baseName = parts[1];
    }
  }

  // Remove any existing prefixes
  baseName = baseName.replace(/^plugin-/, '');

  // Generate all possible formats to try (removed duplicates and incorrect namespace)
  return [
    pluginName, // Original input
    baseName, // Just the base name
    `plugin-${baseName}`, // With plugin- prefix
    `@elizaos/${baseName}`, // Scoped with elizaos
    `@elizaos/plugin-${baseName}`, // Scoped with elizaos and plugin prefix
  ];
}

/**
 * Retrieves the repository URL for a given plugin from the registry.
 *
 * @param {string} pluginName - The name of the plugin to fetch the repository URL for.
 * @returns {Promise<string | null>} The repository URL for the plugin, or null if not found.
 * @throws {Error} If an error occurs while retrieving the repository URL.
 */
export async function getPluginRepository(pluginName: string): Promise<string | null> {
  try {
    // Get all possible plugin name formats to try
    const possibleNames = normalizePluginName(pluginName);

    // ONLY try getting from the local/public registry - never use authenticated methods
    const registry = await getLocalRegistryIndex();

    // Try each possible name format in the registry
    for (const name of possibleNames) {
      if (registry[name]) {
        logger.debug(
          { src: 'cli', util: 'registry', pluginName: name },
          'Found plugin in registry'
        );
        return registry[name];
      }
    }

    // For scoped packages, try npm directly - NO AUTH REQUIRED
    if (pluginName.startsWith('@')) {
      return pluginName; // Return as-is for npm to handle
    }

    // Direct GitHub shorthand (github:org/repo) - NO AUTH REQUIRED
    if (!pluginName.includes(':') && !pluginName.startsWith('@')) {
      const baseName = pluginName.replace(/^plugin-/, '');
      return `@${REGISTRY_ORG}/plugin-${baseName}`;
    }

    return null;
  } catch (error) {
    logger.debug(
      {
        src: 'cli',
        util: 'registry',
        error: error instanceof Error ? error.message : String(error),
      },
      'Error getting plugin repository'
    );
    return null;
  }
}

/**
 * Check if a GitHub repository has a specific branch
 */
/**
 * Check if a repository has a specific branch.
 *
 * @param {string} repoUrl - The URL of the repository to check.
 * @param {string} branchName - The name of the branch to check for.
 * @returns {Promise<boolean>} A Promise that resolves to a boolean indicating whether the branch exists in the repository.
 */
export async function repoHasBranch(repoUrl: string, branchName: string): Promise<boolean> {
  try {
    const { stdout } = await bunExecSimple('git', ['ls-remote', '--heads', repoUrl, branchName]);
    return stdout.includes(branchName);
  } catch (error) {
    logger.warn(
      {
        src: 'cli',
        util: 'registry',
        repoUrl,
        branchName,
        error: error instanceof Error ? error.message : String(error),
      },
      'Failed to check for branch'
    );
    return false;
  }
}

export async function getBestBranch(repoUrl: string): Promise<string> {
  // Check for v2 or v2-develop branches
  if (await repoHasBranch(repoUrl, 'v2')) {
    return 'v2';
  }
  if (await repoHasBranch(repoUrl, 'v2-develop')) {
    return 'v2-develop';
  }
  // Default to main branch
  return 'main';
}

export async function listPluginsByType(type?: string): Promise<string[]> {
  const registry = await getRegistryIndex();
  return Object.keys(registry)
    .filter((name) => !type || name.includes(type))
    .sort();
}

export async function getPluginMetadata(pluginName: string): Promise<PluginMetadata | null> {
  const settings = await getRegistrySettings();
  const credentials = await getGitHubCredentials();

  if (!credentials) {
    logger.error(
      { src: 'cli', util: 'registry' },
      'GitHub credentials not found. Please run login first'
    );
    process.exit(1);
  }

  const [owner, repo] = settings.defaultRegistry.split('/');
  const normalizedName = normalizePackageName(pluginName);
  const url = `https://api.github.com/repos/${owner}/${repo}/contents/packages/${normalizedName}.json`;

  try {
    const response = await fetch(url, {
      headers: {
        Authorization: `token ${credentials.token}`,
        Accept: 'application/vnd.github.v3.raw',
      },
    });

    if (!response.ok) {
      if (response.status === 404) {
        return null;
      }
      throw new Error(`Failed to fetch plugin metadata: ${response.statusText}`);
    }

    const data = await response.json();
    if (typeof data !== 'object' || data === null) {
      throw new Error('Invalid plugin metadata format');
    }

    const metadata = data as PluginMetadata;
    if (
      !metadata.name ||
      !metadata.description ||
      !metadata.author ||
      !metadata.repository ||
      !metadata.versions ||
      !metadata.latestVersion ||
      !metadata.runtimeVersion ||
      !metadata.maintainer
    ) {
      throw new Error('Invalid plugin metadata: missing required fields');
    }

    return metadata;
  } catch (error) {
    logger.error(
      {
        src: 'cli',
        util: 'registry',
        error: error instanceof Error ? error.message : String(error),
      },
      'Failed to fetch plugin metadata'
    );
    return null;
  }
}

export async function getPluginVersion(
  pluginName: string,
  version?: string
): Promise<string | null> {
  // Skip metadata lookup to avoid auth requirements
  // Just return the requested version or use latest as fallback
  if (version) {
    return version;
  }

  // Try to get package details from non-auth methods
  try {
    const packageDetails = await getPackageDetails(pluginName);
    if (packageDetails?.latestVersion) {
      return packageDetails.latestVersion;
    }
  } catch (error) {
    logger.debug(
      {
        src: 'cli',
        util: 'registry',
        error: error instanceof Error ? error.message : String(error),
      },
      'Error getting package details'
    );
  }

  // Fallback to a reasonable default version
  return 'latest';
}

export async function getPluginTags(pluginName: string): Promise<string[]> {
  const metadata = await getPluginMetadata(pluginName);
  return metadata?.tags || [];
}

export async function getPluginCategories(pluginName: string): Promise<string[]> {
  const metadata = await getPluginMetadata(pluginName);
  return metadata?.categories || [];
}

export async function getAvailableDatabases(): Promise<string[]> {
  const registry = await getRegistryIndex();
  return Object.keys(registry)
    .filter((name) => name.includes('database-'))
    .sort();
}

/**
 * Attempts to get package details from the registry
 */
export async function getPackageDetails(packageName: string): Promise<{
  name: string;
  description: string;
  author: string;
  repository: string;
  versions: string[];
  latestVersion: string;
  runtimeVersion: string;
  maintainer: string;
} | null> {
  try {
    // Normalize the package name (remove prefix if present)
    const normalizedName = normalizePackageName(packageName);

    // Get package details from registry
    const packageUrl = `${REGISTRY_URL.replace('index.json', '')}packages/${normalizedName}.json`;

    // Use agent only if https_proxy is defined
    const requestOptions: RequestInit = {};
    if (process.env.https_proxy) {
      // @ts-ignore - HttpsProxyAgent is not in the RequestInit type
      requestOptions.agent = new HttpsProxyAgent(process.env.https_proxy);
    }

    const response = await fetch(packageUrl, requestOptions);
    if (response.status !== 200) {
      return null;
    }

    // Get the response body
    const text = await response.text();
    try {
      return JSON.parse(text);
    } catch {
      logger.warn(
        { src: 'cli', util: 'registry', packageName },
        'Invalid JSON response received from registry for package'
      );
      return null;
    }
  } catch (error) {
    logger.warn(
      {
        src: 'cli',
        util: 'registry',
        error: error instanceof Error ? error.message : String(error),
      },
      'Failed to fetch package details from registry'
    );
    return null;
  }
}

/**
 * Gets the best matching version of a plugin based on runtime version
 */
export async function getBestPluginVersion(
  packageName: string,
  runtimeVersion: string
): Promise<string | null> {
  const packageDetails = await getPackageDetails(packageName);
  if (!packageDetails || !packageDetails.versions || packageDetails.versions.length === 0) {
    return null;
  }

  // If runtime version matches exactly, use the latest version
  if (packageDetails.runtimeVersion === runtimeVersion) {
    return packageDetails.latestVersion;
  }

  // Parse the runtime version for semver matching
  const [runtimeMajor, runtimeMinor] = runtimeVersion.split('.').map(Number);
  const [packageMajor, packageMinor] = packageDetails.runtimeVersion.split('.').map(Number);

  // If major version is different, warn but still return the latest
  if (runtimeMajor !== packageMajor) {
    logger.warn(
      {
        src: 'cli',
        util: 'registry',
        packageName,
        expected: packageDetails.runtimeVersion,
        actual: runtimeVersion,
      },
      'Plugin runtime version mismatch'
    );
    logger.warn({ src: 'cli', util: 'registry' }, 'This may cause compatibility issues');
    return packageDetails.latestVersion;
  }

  // If minor version is different, warn but with less severity
  if (runtimeMinor !== packageMinor) {
    logger.warn(
      {
        src: 'cli',
        util: 'registry',
        packageName,
        expected: packageDetails.runtimeVersion,
        actual: runtimeVersion,
      },
      'Plugin runtime minor version differs'
    );
  }

  return packageDetails.latestVersion;
}

export async function checkDataDir(): Promise<DataDirStatus> {
  const status: DataDirStatus = {
    exists: false,
    env: {
      exists: false,
      missingKeys: [...REQUIRED_ENV_VARS],
      hasAllKeys: false,
    },
    settings: {
      exists: false,
      missingKeys: [...REQUIRED_SETTINGS],
      hasAllKeys: false,
    },
  };

  // Check if data directory exists
  try {
    await fs.access(ELIZA_DIR);
    status.exists = true;
  } catch {
    return status;
  }

  // Check .env file
  try {
    const envContent = await fs.readFile(ENV_FILE, 'utf-8');
    const env = dotenv.parse(envContent);
    status.env.exists = true;
    status.env.missingKeys = REQUIRED_ENV_VARS.filter((key) => !env[key]);
    status.env.hasAllKeys = status.env.missingKeys.length === 0;
  } catch {
    // .env file doesn't exist or can't be read
  }

  // Check settings file
  try {
    const settingsContent = await fs.readFile(REGISTRY_SETTINGS_FILE, 'utf-8');
    const settings = JSON.parse(settingsContent);
    status.settings.exists = true;
    status.settings.missingKeys = REQUIRED_SETTINGS.filter((key) => !(key in settings));
    status.settings.hasAllKeys = status.settings.missingKeys.length === 0;
  } catch {
    // settings file doesn't exist or can't be read
  }

  return status;
}

export async function initializeDataDir(): Promise<void> {
  await ensureElizaDir();

  // Initialize .env if it doesn't exist
  try {
    await fs.access(ENV_FILE);
  } catch {
    await fs.writeFile(ENV_FILE, '');
  }

  // Initialize settings if they don't exist
  try {
    await fs.access(REGISTRY_SETTINGS_FILE);
  } catch {
    await saveRegistrySettings({
      defaultRegistry: REGISTRY_REPO,
    });
  }
}

export async function validateDataDir(): Promise<boolean> {
  const status = await checkDataDir();

  if (!status.exists) {
    logger.warn({ src: 'cli', util: 'registry' }, 'ElizaOS data directory not found. Initializing');
    await initializeDataDir();
    return false;
  }

  let isValid = true;

  // Check if GitHub credentials exist - using the same method as getGitHubCredentials
  // This ensures we're checking the same place where credentials are stored
  const envPath = resolveEnvFile();
  if (envPath) {
    const envContent = await fs.readFile(envPath, 'utf-8');
    const parsedEnv = dotenv.parse(envContent);
    if (!parsedEnv.GITHUB_TOKEN) {
      logger.warn({ src: 'cli', util: 'registry' }, 'GitHub token not found in environment');
      isValid = false;
    }
  } else {
    logger.warn({ src: 'cli', util: 'registry' }, '.env file not found');
    isValid = false;
  }

  if (!status.env.hasAllKeys) {
    logger.warn(
      { src: 'cli', util: 'registry', missingKeys: status.env.missingKeys },
      'Missing environment variables'
    );
    isValid = false;
  }

  if (!status.settings.exists) {
    logger.warn({ src: 'cli', util: 'registry' }, 'Registry settings file not found');
    isValid = false;
  } else if (!status.settings.hasAllKeys) {
    logger.warn(
      { src: 'cli', util: 'registry', missingKeys: status.settings.missingKeys },
      'Missing settings'
    );
    isValid = false;
  }

  return isValid;
}<|MERGE_RESOLUTION|>--- conflicted
+++ resolved
@@ -229,7 +229,6 @@
  * Saves the registry index to the cache file
  */
 export async function saveRegistryCache(registry: Record<string, string>): Promise<void> {
-<<<<<<< HEAD
   try {
     await ensureElizaDir();
     await fs.writeFile(REGISTRY_CACHE_FILE, JSON.stringify(registry, null, 2));
@@ -244,11 +243,6 @@
       'Failed to save registry cache'
     );
   }
-=======
-  await ensureElizaDir();
-  await fs.writeFile(REGISTRY_CACHE_FILE, JSON.stringify(registry, null, 2));
-  logger.debug({ src: 'cli', util: 'registry' }, 'Registry cache saved successfully');
->>>>>>> 8ecd2264
 }
 
 /**
