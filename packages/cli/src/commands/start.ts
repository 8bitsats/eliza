import { character as defaultCharacter } from '@/src/characters/eliza';
import { AgentServer } from '@/src/server/index';
import { jsonToCharacter, loadCharacterTryPath } from '@/src/server/loader';
import {
  buildProject,
  configureDatabaseSettings,
  displayBanner,
  findNextAvailablePort,
  getCliInstallTag,
  handleError,
  installPlugin,
  loadConfig,
  loadEnvironment,
  loadPluginModule,
  promptForEnvVars,
  saveConfig,
} from '@/src/utils';
import {
  AgentRuntime,
  encryptedCharacter,
  logger,
  RuntimeSettings,
  stringToUuid,
  type Character,
  type IAgentRuntime,
  type Plugin,
} from '@elizaos/core';
import { Command, Option } from 'commander';
import fs from 'node:fs';
import path from 'node:path';
import { fileURLToPath } from 'node:url';

const __filename = fileURLToPath(import.meta.url);
const __dirname = path.dirname(__filename);

/**
 * Attempts to load a plugin module, installing it if necessary.
 * Handles various export patterns (default, named export).
 *
 * @param pluginName The name or path of the plugin.
 * @param version The CLI version, used for installing the plugin.
 * @returns The loaded Plugin object, or null if loading/installation fails.
 */
async function loadAndPreparePlugin(pluginName: string, version: string): Promise<Plugin | null> {
  logger.debug(`Processing plugin: ${pluginName}`);
  let pluginModule: any;

  try {
    // Use the centralized loader first
    pluginModule = await loadPluginModule(pluginName);

    if (!pluginModule) {
      // If loading failed, try installing and then loading again
      logger.info(`Plugin ${pluginName} not available, installing into ${process.cwd()}...`);
      try {
        await installPlugin(pluginName, process.cwd(), version);
        // Try loading again after installation using the centralized loader
        pluginModule = await loadPluginModule(pluginName);
      } catch (installError) {
        logger.error(`Failed to install plugin ${pluginName}: ${installError}`);
        return null; // Installation failed
      }

      if (!pluginModule) {
        logger.error(`Failed to load plugin ${pluginName} even after installation.`);
        return null; // Loading failed post-installation
      }
    }
  } catch (error) {
    // Catch any unexpected error during the combined load/install/load process
    logger.error(`An unexpected error occurred while processing plugin ${pluginName}: ${error}`);
    return null;
  }

  if (!pluginModule) {
    // This check might be redundant now, but kept for safety.
    logger.error(`Failed to process plugin ${pluginName} (module is null/undefined unexpectedly)`);
    return null;
  }

  // Construct the expected camelCase export name (e.g., @elizaos/plugin-foo-bar -> fooBarPlugin)
  const expectedFunctionName = `${pluginName
    .replace(/^@elizaos\/plugin-/, '') // Remove prefix
    .replace(/^@elizaos-plugins\//, '') // Remove alternative prefix
    .replace(/-./g, (match) => match[1].toUpperCase())}Plugin`; // Convert kebab-case to camelCase and add 'Plugin' suffix

  logger.debug(`Looking for plugin export: ${expectedFunctionName} or default`);
  logger.debug(`Available exports: ${Object.keys(pluginModule).join(', ')}`);
  logger.debug(`Has default export: ${!!pluginModule.default}`);

  // --- Improved Export Resolution Logic ---

  // 1. Prioritize the expected named export if it exists
  const expectedExport = pluginModule[expectedFunctionName];
  if (isValidPluginShape(expectedExport)) {
    logger.debug(`Found valid plugin export using expected name: ${expectedFunctionName}`);
    return expectedExport as Plugin;
  }

  // 2. Check the default export if the named one wasn't found or valid
  const defaultExport = pluginModule.default;
  if (isValidPluginShape(defaultExport)) {
    // Ensure it's not the same invalid object we might have checked above
    if (expectedExport !== defaultExport) {
      logger.debug('Found valid plugin export using default export');
      return defaultExport as Plugin;
    }
  }

  // 3. If neither primary method worked, search all exports aggressively
  logger.debug(
    `Primary exports (named: ${expectedFunctionName}, default) not found or invalid, searching all exports...`
  );
  for (const key of Object.keys(pluginModule)) {
    // Skip keys we already checked (or might be checking)
    if (key === expectedFunctionName || key === 'default') {
      continue;
    }

    const potentialPlugin = pluginModule[key];
    if (isValidPluginShape(potentialPlugin)) {
      logger.debug(
        `Found alternative valid plugin export under key: ${key}, Name: ${potentialPlugin.name}`
      );
      return potentialPlugin as Plugin;
    }
  }
  // --- End of Improved Logic ---

  logger.warn(
    `Could not find a valid plugin export in ${pluginName}. Checked exports: ${expectedFunctionName} (if exists), default (if exists), and others. Available exports: ${Object.keys(pluginModule).join(', ')}`
  );
  return null; // No suitable plugin export found
}

/**
 * Checks if an object has the basic shape of a Plugin (name + at least one functional property).
 * @param obj The object to check.
 * @returns True if the object has a valid plugin shape, false otherwise.
 */
function isValidPluginShape(obj: any): obj is Plugin {
  if (!obj || typeof obj !== 'object' || !obj.name) {
    return false;
  }
  // Check for the presence of at least one key functional property
  return !!(
    obj.init ||
    obj.services ||
    obj.providers ||
    obj.actions ||
    obj.memoryManagers ||
    obj.componentTypes ||
    obj.evaluators ||
    obj.adapter ||
    obj.models ||
    obj.events ||
    obj.routes ||
    obj.tests ||
    obj.config ||
    obj.description // description is also mandatory technically
  );
}

/**
 * Analyzes project agents and their plugins to determine which environment variables to prompt for
 */
export async function promptForProjectPlugins(
  project: any,
  pluginToLoad?: { name: string }
): Promise<void> {
  // Set to track unique plugin names to avoid duplicate prompts
  const pluginsToPrompt = new Set<string>();

  // If we have a specific plugin to load, add it
  if (pluginToLoad?.name) {
    pluginsToPrompt.add(pluginToLoad.name.toLowerCase());
  }

  // If we have a project, scan all its agents for plugins
  if (project) {
    // Handle both formats: project with agents array and project with single agent
    const agents = Array.isArray(project.agents)
      ? project.agents
      : project.agent
        ? [project.agent]
        : [];

    // Check each agent's plugins
    for (const agent of agents) {
      if (agent.plugins?.length) {
        for (const plugin of agent.plugins) {
          const pluginName = typeof plugin === 'string' ? plugin : plugin.name;

          if (pluginName) {
            // Extract just the plugin name from the package name if needed
            const simpleName = pluginName.split('/').pop()?.replace('plugin-', '') || pluginName;
            pluginsToPrompt.add(simpleName.toLowerCase());
          }
        }
      }
    }
  }

  // Prompt for each identified plugin
  for (const pluginName of pluginsToPrompt) {
    try {
      await promptForEnvVars(pluginName);
    } catch (error) {
      logger.warn(`Failed to prompt for ${pluginName} environment variables: ${error}`);
    }
  }
}

/**
 * Starts an agent with the given character, agent server, initialization function, plugins, and options.
 *
 * @param character The character object representing the agent.
 * @param server The agent server where the agent will be registered.
 * @param init Optional initialization function to be called with the agent runtime.
 * @param plugins An array of plugins to be used by the agent.
 * @param options Additional options for starting the agent, such as data directory and postgres URL.
 * @returns A promise that resolves to the agent runtime object.
 */
export async function startAgent(
  character: Character,
  server: AgentServer,
  init?: (runtime: IAgentRuntime) => void,
  plugins: Plugin[] = [],
  options: {
    dataDir?: string;
    postgresUrl?: string;
    isPluginTestMode?: boolean;
  } = {}
): Promise<IAgentRuntime> {
  character.id ??= stringToUuid(character.name);

  // Ensure character has a plugins array
  if (!character.plugins) {
    character.plugins = [];
  }

  const encryptedChar = encryptedCharacter(character);

  // Determine the appropriate installation tag based on the CLI version
  const installTag = getCliInstallTag();

  const loadedPluginsMap = new Map<string, Plugin>();

  // Pre-load plugins passed directly to the function (these can be Plugin objects)
  for (const plugin of plugins) {
    if (isValidPluginShape(plugin)) {
      // Use isValidPluginShape for broader validation
      if (!loadedPluginsMap.has(plugin.name)) {
        logger.debug(`Using pre-provided plugin object: ${plugin.name}`);
        loadedPluginsMap.set(plugin.name, plugin);
      } else {
        logger.debug(`Plugin ${plugin.name} was already pre-loaded, skipping duplicate.`);
      }
    } else {
      logger.warn(
        `Invalid or non-object plugin skipped in pre-load: ${plugin ? JSON.stringify(plugin) : plugin}`
      ); // Stringify only if not null/undefined
    }
  }

  // Initialize encryptedChar.plugins if it's undefined
  encryptedChar.plugins = encryptedChar.plugins ?? [];

  const characterPlugins: Plugin[] = [];

  const characterPlugins: Plugin[] = [];

  // Process and load plugins specified by name in the character definition
  // encryptedChar.plugins is guaranteed to be string[] according to Character type
  for (const pluginName of encryptedChar.plugins) {
    if (typeof pluginName !== 'string') {
      logger.warn(
        `Skipping non-string plugin specifier found in character.plugins: ${JSON.stringify(pluginName)}`
      );
      continue; // Should not happen based on type, but good safety check
    }

    if (!loadedPluginsMap.has(pluginName)) {
      logger.debug(`Attempting to load plugin by name from character definition: ${pluginName}`);
      const loadedPlugin = await loadAndPreparePlugin(pluginName, installTag);
      if (loadedPlugin) {
        characterPlugins.push(loadedPlugin);
        // Double-check name consistency and avoid duplicates
        if (!loadedPluginsMap.has(loadedPlugin.name)) {
          loadedPluginsMap.set(loadedPlugin.name, loadedPlugin);
        } else {
          logger.debug(
            `Plugin ${loadedPlugin.name} (loaded as ${pluginName}) was already present in map, skipping.`
          );
        }
      } else {
        logger.warn(`Failed to load or prepare plugin specified by name: ${pluginName}`);
      }
    } else {
      logger.debug(
        `Plugin ${pluginName} (specified by name) was already loaded/provided, skipping.`
      );
    }
  }

  // Get the final array of loaded plugins
<<<<<<< HEAD
  //const characterPlugins = Array.from(loadedPluginsMap.values());
=======
>>>>>>> dcb1cb14
  logger.debug(
    `Final loaded plugins (${loadedPluginsMap.size}): ${[...characterPlugins, ...plugins].map((p) => p.name).join(', ')}`
  );

  function loadEnvConfig(): RuntimeSettings {
    // Only import dotenv in Node.js environment
    let dotenv = null;
    try {
      // This code block will only execute in Node.js environments
      if (typeof process !== 'undefined' && process.versions && process.versions.node) {
        dotenv = require('dotenv');
      }
    } catch (err) {
      // Silently fail if require is not available (e.g., in browser environments)
      logger.debug('dotenv module not available');
    }

    function findNearestEnvFile(startDir = process.cwd()) {
      let currentDir = startDir;

      // Continue searching until we reach the root directory
      while (currentDir !== path.parse(currentDir).root) {
        const envPath = path.join(currentDir, '.env');

        if (fs.existsSync(envPath)) {
          return envPath;
        }

        // Move up to parent directory
        currentDir = path.dirname(currentDir);
      }

      // Check root directory as well
      const rootEnvPath = path.join(path.parse(currentDir).root, '.env');
      return fs.existsSync(rootEnvPath) ? rootEnvPath : null;
    }

    // Node.js environment: load from .env file
    const envPath = findNearestEnvFile();
    if (envPath) {
      console.log(`[elizaos] Resolved .env file from: ${envPath}`);
    } else {
      console.log('[elizaos] No .env file found in any parent directory.');
    }

    // Load the .env file into process.env synchronously
    try {
      if (dotenv) {
        const result = dotenv.config(envPath ? { path: envPath } : {});
        if (!result.error && envPath) {
          logger.log(`Loaded .env file from: ${envPath}`);
        }
      }
    } catch (err) {
      logger.warn('Failed to load .env file:', err);
    }

    // Parse namespaced settings
    const env = typeof process !== 'undefined' ? process.env : (import.meta as any).env;
    const namespacedSettings = parseNamespacedSettings(env as RuntimeSettings);

    // Attach to process.env for backward compatibility if available
    if (typeof process !== 'undefined') {
      for (const [namespace, settings] of Object.entries(namespacedSettings)) {
        process.env[`__namespaced_${namespace}`] = JSON.stringify(settings);
      }
    }

    return env as RuntimeSettings;
  }

  interface NamespacedSettings {
    [namespace: string]: RuntimeSettings;
  }

  // Add this function to parse namespaced settings
  function parseNamespacedSettings(env: RuntimeSettings): NamespacedSettings {
    const namespaced: NamespacedSettings = {};

    for (const [key, value] of Object.entries(env)) {
      if (!value) continue;

      const [namespace, ...rest] = key.split('.');
      if (!namespace || rest.length === 0) continue;

      const settingKey = rest.join('.');
      namespaced[namespace] = namespaced[namespace] || {};
      namespaced[namespace][settingKey] = value;
    }

    return namespaced;
  }

  const runtime = new AgentRuntime({
    character: encryptedChar,
    // order matters here: make sure plugins are loaded after so they can interact with tasks (degen-intel)
    plugins: [...characterPlugins, ...plugins], // Use the deduplicated list
    settings: loadEnvConfig(),
  });
  if (init) {
    await init(runtime);
  }

  // start services/plugins/process knowledge
  await runtime.initialize();

  // add to container
  server.registerAgent(runtime);

  // report to console
  logger.log(`Started ${runtime.character.name} as ${runtime.agentId}`);

  return runtime;
}

/**
 * Stops the agent by closing the database adapter and unregistering the agent from the server.
 *
 * @param {IAgentRuntime} runtime - The runtime of the agent.
 * @param {AgentServer} server - The server that the agent is registered with.
 * @returns {Promise<void>} - A promise that resolves once the agent is stopped.
 */
async function stopAgent(runtime: IAgentRuntime, server: AgentServer) {
  await runtime.close();
  server.unregisterAgent(runtime.agentId);
  logger.success(`Agent ${runtime.character.name} stopped successfully!`);
}

/**
 * Function that starts the agents.
 *
 * @param {Object} options - Command options
 * @returns {Promise<void>} A promise that resolves when the agents are successfully started.
 */
const startAgents = async (options: {
  configure?: boolean;
  port?: number;
  characters?: Character[];
}) => {
  // Load environment variables from project .env or .eliza/.env
  await loadEnvironment();

  // Configure database settings - pass reconfigure option to potentially force reconfiguration
  const postgresUrl = await configureDatabaseSettings(options.configure);

  // Get PGLite data directory from environment (may have been set during configuration)
  const pgliteDataDir = process.env.PGLITE_DATA_DIR;

  // Load existing configuration
  const existingConfig = await loadConfig();

  // Check if we should reconfigure based on command-line option or if using default config
  const shouldConfigure = options.configure || existingConfig.isDefault;

  // Handle service and model selection
  if (shouldConfigure) {
    // First-time setup or reconfiguration requested
    if (existingConfig.isDefault) {
      logger.info("First time setup. Let's configure your Eliza agent.");
    } else {
      logger.info('Reconfiguration requested.');
    }

    // Save the configuration AFTER user has made selections
    saveConfig({
      lastUpdated: new Date().toISOString(),
    });
  }

  // Create server instance with appropriate database settings
  const server = new AgentServer({
    dataDir: pgliteDataDir,
    postgresUrl,
  });

  // Set up server properties
  server.startAgent = async (character) => {
    logger.info(`Starting agent for character ${character.name}`);
    const runtime = await startAgent(character, server);
    logger.success(`Agent ${character.name} has been successfully started!`);
    // Add direct console log for higher visibility
    console.log(`\x1b[32m✓ Agent ${character.name} started successfully!\x1b[0m`);
    return runtime;
  };
  server.stopAgent = (runtime: IAgentRuntime) => {
    logger.info(`Stopping agent ${runtime.character.name}`);
    stopAgent(runtime, server);
    // Add direct console log for higher visibility
    console.log(`\x1b[32m✓ Agent ${runtime.character.name} stopped successfully!\x1b[0m`);
  };
  server.loadCharacterTryPath = loadCharacterTryPath;
  server.jsonToCharacter = jsonToCharacter;

  // Inside your startAgents function
  const desiredPort = options.port || Number.parseInt(process.env.SERVER_PORT || '3000');
  const serverPort = await findNextAvailablePort(desiredPort);

  process.env.SERVER_PORT = serverPort.toString();

  // Try to find a project or plugin in the current directory
  let isProject = false;
  let isPlugin = false;
  let pluginModule: Plugin | null = null;
  let projectModule: any = null;

  const currentDir = process.cwd();
  try {
    // Check if we're in a project with a package.json
    const packageJsonPath = path.join(process.cwd(), 'package.json');

    if (fs.existsSync(packageJsonPath)) {
      // Read and parse package.json to check if it's a project or plugin
      const packageJson = JSON.parse(fs.readFileSync(packageJsonPath, 'utf-8'));

      // Check if this is a plugin (package.json contains 'eliza' section with type='plugin')
      if (packageJson.eliza?.type && packageJson.eliza.type === 'plugin') {
        isPlugin = true;
        logger.info('Found Eliza plugin in current directory');
      }

      // Check if this is a project (package.json contains 'eliza' section with type='project')
      if (packageJson.eliza?.type && packageJson.eliza.type === 'project') {
        isProject = true;
        logger.info('Found Eliza project in current directory');
      }

      // Also check for project indicators like a Project type export
      // or if the description mentions "project"
      if (!isProject && !isPlugin) {
        if (packageJson.description?.toLowerCase().includes('project')) {
          isProject = true;
          logger.info('Found project by description in package.json');
        }
      }

      // If we found a main entry in package.json, try to load it
      const mainEntry = packageJson.main;
      if (mainEntry) {
        const mainPath = path.resolve(process.cwd(), mainEntry);

        if (fs.existsSync(mainPath)) {
          try {
            // Try to import the module
            const importedModule = await import(mainPath);

            // First check if it's a plugin
            if (
              isPlugin ||
              (importedModule.default &&
                typeof importedModule.default === 'object' &&
                importedModule.default.name &&
                typeof importedModule.default.init === 'function')
            ) {
              isPlugin = true;
              pluginModule = importedModule.default;
              logger.info(`Loaded plugin: ${pluginModule?.name || 'unnamed'}`);

              if (!pluginModule) {
                logger.warn('Plugin loaded but no default export found, looking for other exports');

                // Try to find any exported plugin object
                for (const key in importedModule) {
                  if (
                    importedModule[key] &&
                    typeof importedModule[key] === 'object' &&
                    importedModule[key].name &&
                    typeof importedModule[key].init === 'function'
                  ) {
                    pluginModule = importedModule[key];
                    logger.info(`Found plugin export under key: ${key}`);
                    break;
                  }
                }
              }
            }
            // Then check if it's a project
            else if (
              isProject ||
              (importedModule.default &&
                typeof importedModule.default === 'object' &&
                importedModule.default.agents)
            ) {
              isProject = true;
              projectModule = importedModule;
            }
          } catch (importError) {
            logger.error(`Error importing module: ${importError}`);
          }
        } else {
          logger.error(`Main entry point ${mainPath} does not exist`);
        }
      }
    }
  } catch (error) {
    logger.error(`Error checking for project/plugin: ${error}`);
  }

  await server.initialize();
  server.start(serverPort);

  // If characters are provided, start the agents with the characters
  if (options.characters && options.characters.length > 0) {
    for (const character of options.characters) {
      // Initialize plugins as an empty array if undefined
      character.plugins = character.plugins || [];

      // make sure character has sql plugin
      const hasSqlPlugin = character.plugins.some((plugin) => plugin.includes('plugin-sql'));
      if (!hasSqlPlugin) {
        character.plugins.push('@elizaos/plugin-sql');
      }

      // make sure character has at least one ai provider
      if (process.env.OPENAI_API_KEY) {
        const hasOpenAiPlugin = character.plugins.some((plugin) =>
          plugin.includes('plugin-openai')
        );
        if (!hasOpenAiPlugin) {
          character.plugins.push('@elizaos/plugin-openai');
        }
      } else if (process.env.ANTHROPIC_API_KEY) {
        const hasAnthropicPlugin = character.plugins.some((plugin) =>
          plugin.includes('plugin-anthropic')
        );
        if (!hasAnthropicPlugin) {
          character.plugins.push('@elizaos/plugin-anthropic');
        }
      } else {
        const hasLocalAiPlugin = character.plugins.some((plugin) =>
          plugin.includes('plugin-local-ai')
        );
        if (!hasLocalAiPlugin) {
          character.plugins.push('@elizaos/plugin-local-ai');
        }
      }

      await startAgent(character, server);
    }
  } else {
    // Start agents based on project, plugin, or custom configuration
    if (isProject && projectModule?.default) {
      // Load all project agents, call their init and register their plugins
      const project = projectModule.default;

      // Handle both formats: project with agents array and project with single agent
      const agents = Array.isArray(project.agents)
        ? project.agents
        : project.agent
          ? [project.agent]
          : [];

      if (agents.length > 0) {
        logger.info(`Found ${agents.length} agents in project`);

        // Prompt for environment variables for all plugins in the project
        try {
          await promptForProjectPlugins(project);
        } catch (error) {
          logger.warn(`Failed to prompt for project environment variables: ${error}`);
        }

        const startedAgents = [];
        const results = await Promise.allSettled(
          agents.map(async (agent) => {
            logger.info(`Starting agent: ${agent.character.name}`);
            const runtime = await startAgent(
              agent.character,
              server,
              agent.init,
              agent.plugins || []
            );
            return runtime;
          })
        );

        startedAgents.push(...results.filter(Boolean));

        if (startedAgents.length === 0) {
          logger.info('No project agents started - falling back to default Eliza character');
          await startAgent(defaultCharacter, server);
        } else {
          logger.info(`Successfully started ${startedAgents.length} agents from project`);
        }
      } else {
        logger.info('Project found but no agents defined, falling back to default Eliza character');
        await startAgent(defaultCharacter, server);
      }
    } else if (isPlugin && pluginModule) {
      // Before starting with the plugin, prompt for any environment variables it needs
      if (pluginModule.name) {
        try {
          await promptForEnvVars(pluginModule.name);
        } catch (error) {
          logger.warn(`Failed to prompt for plugin environment variables: ${error}`);
        }
      }

      // Load the default character with all its default plugins, then add the test plugin
      logger.info(
        `Starting default Eliza character with plugin: ${pluginModule.name || 'unnamed plugin'}`
      );

      // Import the default character with all its plugins
      const { character: defaultElizaCharacter } = await import('../characters/eliza');

      // Create an array of plugins, including the explicitly loaded one
      // We're using our test plugin plus all the plugins from the default character
      const pluginsToLoad = [pluginModule];

      logger.info(
        `Using default character with plugins: ${defaultElizaCharacter.plugins.join(', ')}`
      );
      logger.info(
        "Plugin test mode: Using default character's plugins plus the plugin being tested"
      );

      // Start the agent with the default character and our test plugin
      // We're in plugin test mode, so we should skip auto-loading embedding models
      await startAgent(defaultElizaCharacter, server, undefined, pluginsToLoad, {
        isPluginTestMode: true,
      });
      logger.info('Character started with plugin successfully');
    } else {
      // When not in a project or plugin, load the default character with all plugins
      const { character: defaultElizaCharacter } = await import('../characters/eliza');
      logger.info('Using default Eliza character with all plugins');
      await startAgent(defaultElizaCharacter, server);
    }

    // Display link to the client UI
    // First try to find it in the CLI package dist/client directory
    let clientPath = path.join(__dirname, '../../client');

    // If not found, fall back to the old relative path for development
    if (!fs.existsSync(clientPath)) {
      clientPath = path.join(__dirname, '../../../..', 'client/dist');
    }
  }
};
// Create command that can be imported directly
export const start = new Command()
  .name('start')
  .description('Start the Eliza agent with configurable plugins and services')
  .option(
    '-c, --configure',
    'Force reconfiguration of services and AI models (ignores existing saved configuration)'
  )
  .option('-char, --character [paths...]', 'Character file(s) to use - accepts paths or URLs')
  .option('-b, --build', 'Build the project before starting')
  .option('-p, --port <port>', 'Port to listen on', (v) => {
    const n = Number.parseInt(v, 10);
    if (Number.isNaN(n) || n <= 0 || n > 65535) {
      throw new Error('Port must be a number between 1 and 65535');
    }
    return n;
  })
  .hook('preAction', async () => {
    await displayBanner();
  })
  .action(async (options) => {
    try {
      // Build the project first unless skip-build is specified
      if (options.build) {
        await buildProject(process.cwd());
      }

      // Store characters in a new array to avoid issues with commander
      let loadedCharacters: Character[] = [];
      let failedCharacters: string[] = [];

      // Process character(s) from options.character
      if (options.character) {
        let characterPaths: string[] = [];

        // Normalize to array of paths, handling both single and multiple inputs
        if (Array.isArray(options.character)) {
          // Process each item in the array
          for (const item of options.character) {
            const cleanItem = item.trim().replace(/^['"]|["']$/g, '');
            if (cleanItem.includes(',')) {
              // Split comma-separated values
              const subPaths = cleanItem
                .split(',')
                .map((p) => p.trim())
                .filter(Boolean);
              characterPaths = [...characterPaths, ...subPaths];
            } else {
              characterPaths.push(cleanItem);
            }
          }
        } else if (typeof options.character === 'string') {
          // Handle single string, which might be comma-separated
          const cleanPath = options.character.trim().replace(/^["']|["']$/g, '');
          if (cleanPath.includes(',')) {
            const paths = cleanPath
              .split(',')
              .map((p) => p.trim())
              .filter(Boolean);
            characterPaths = [...characterPaths, ...paths];
          } else {
            characterPaths.push(cleanPath);
          }
        } else if (options.character === true) {
          // Handle the case where flag is provided without arguments
          characterPaths = [];
        }

        // Load each character path
        for (const path of characterPaths) {
          try {
            logger.info(`Loading character from ${path}`);
            const characterData = await loadCharacterTryPath(path);
            loadedCharacters.push(characterData);
          } catch (error) {
            failedCharacters.push(path);
            logger.error(`Failed to load character from ${path}: ${error}`);
          }
        }
      }

      // If we have both successes and failures, log a message
      if (loadedCharacters.length > 0 && failedCharacters.length > 0) {
        logger.warn(
          `${failedCharacters.length} character(s) failed to load, but ${loadedCharacters.length} succeeded. Starting server with valid characters.`
        );
      }
      // If all characters failed, log error and handle gracefully
      else if (loadedCharacters.length === 0 && options.character) {
        if (failedCharacters.length > 0) {
          logger.error(
            `All ${failedCharacters.length} character(s) failed to load. Starting server with default character...`
          );
        }
      }

      // Start the agents with loaded characters
      await startAgents({
        configure: options.configure,
        port: options.port,
        characters: loadedCharacters,
      });
    } catch (error) {
      handleError(error);
    }
  });<|MERGE_RESOLUTION|>--- conflicted
+++ resolved
@@ -304,10 +304,7 @@
   }
 
   // Get the final array of loaded plugins
-<<<<<<< HEAD
   //const characterPlugins = Array.from(loadedPluginsMap.values());
-=======
->>>>>>> dcb1cb14
   logger.debug(
     `Final loaded plugins (${loadedPluginsMap.size}): ${[...characterPlugins, ...plugins].map((p) => p.name).join(', ')}`
   );
