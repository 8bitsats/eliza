--- conflicted
+++ resolved
@@ -1,14 +1,4 @@
-<<<<<<< HEAD
-import {
-  Character,
-  UUID,
-  IAgentRuntime,
-  stringToUuid,
-  setDefaultSecretsFromEnv,
-} from '@elizaos/core';
-=======
 import { Character, UUID, IAgentRuntime, stringToUuid } from '@elizaos/core';
->>>>>>> c99a4004
 import { AgentServer } from '@elizaos/server';
 import { ElizaClient } from '@elizaos/api-client';
 import type { Message } from '@elizaos/api-client';
