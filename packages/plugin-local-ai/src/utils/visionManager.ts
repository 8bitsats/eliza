import { logger } from "@elizaos/core";
import {
  AutoProcessor,
  AutoTokenizer,
  env,
  Florence2ForConditionalGeneration,
  type Florence2Processor,
  type PreTrainedTokenizer,
  RawImage,
  type Tensor,
  type PreTrainedModel,
  type ProgressCallback,
  type ProgressInfo
} from "@huggingface/transformers";
import { existsSync } from 'node:fs';
import { MODEL_SPECS } from "../types";
import { DownloadManager } from './downloadManager';
import path from 'node:path';
import process from 'node:process';
import fs from 'node:fs';
import os from 'node:os';

// Define valid types based on HF transformers types
type DeviceType = "cpu" | "gpu" | "auto";
type DTypeType = "fp32" | "fp16" | "auto";

interface PlatformConfig {
  device: DeviceType;
  dtype: DTypeType;
  useOnnx: boolean;
}

interface ModelComponent {
  name: string;
  type: string;
  dtype?: DTypeType;
}

export class VisionManager {
  private static instance: VisionManager | null = null;
  private model: Florence2ForConditionalGeneration | null = null;
  private processor: Florence2Processor | null = null;
  private tokenizer: PreTrainedTokenizer | null = null;
  private modelsDir: string;
  private initialized = false;
  private downloadManager: DownloadManager;
  private modelDownloaded = false;
  private tokenizerDownloaded = false;
  private processorDownloaded = false;
  private platformConfig: PlatformConfig;
  private modelComponents: ModelComponent[] = [
    { name: "embed_tokens", type: "embeddings" },
    { name: "vision_encoder", type: "encoder" },
    { name: "decoder_model_merged", type: "decoder" },
    { name: "encoder_model", type: "encoder" }
  ];

  private constructor(cacheDir: string) {
    this.modelsDir = path.join(path.dirname(cacheDir), 'models', 'vision');
    this.ensureModelsDirExists();
    this.downloadManager = DownloadManager.getInstance(this.modelsDir);
    this.platformConfig = this.getPlatformConfig();
    
    logger.info("VisionManager initialized with configuration:", {
      modelsDir: this.modelsDir,
      exists: existsSync(this.modelsDir),
      platform: this.platformConfig
    });
  }

  private getPlatformConfig(): PlatformConfig {
    const platform = os.platform();
    const arch = os.arch();
    
    // Default configuration
    let config: PlatformConfig = {
      device: "cpu",
      dtype: "fp32",
      useOnnx: true
    };

    if (platform === 'darwin' && (arch === 'arm64' || arch === 'aarch64')) {
      // Apple Silicon
      config = {
        device: "gpu",
        dtype: "fp16",
        useOnnx: true
      };
    } else if (platform === 'win32' || platform === 'linux') {
      // Windows or Linux with CUDA
      const hasCuda = process.env.CUDA_VISIBLE_DEVICES !== undefined;
      if (hasCuda) {
        config = {
          device: "gpu",
          dtype: "fp16",
          useOnnx: true
        };
      }
    }

    logger.info("Platform configuration detected:", {
      platform,
      arch,
      config
    });

    return config;
  }

  private ensureModelsDirExists(): void {
    if (!existsSync(this.modelsDir)) {
      logger.info(`Creating models directory at: ${this.modelsDir}`);
      fs.mkdirSync(this.modelsDir, { recursive: true });
    }
  }

  public static getInstance(cacheDir: string): VisionManager {
    if (!VisionManager.instance) {
      VisionManager.instance = new VisionManager(cacheDir);
    }
    return VisionManager.instance;
  }

  private checkCacheExists(modelId: string, type: 'model' | 'tokenizer' | 'processor'): boolean {
    const modelPath = path.join(this.modelsDir, modelId.replace('/', '--'), type);
    if (existsSync(modelPath)) {
      logger.info(`${type} found at: ${modelPath}`);
      return true;
    }
    return false;
  }

  private configureModelComponents(): void {
    const platform = os.platform();
    const arch = os.arch();
    
    // Set dtype based on platform capabilities
    let defaultDtype: DTypeType = "fp32";
    
    if (platform === 'darwin' && (arch === 'arm64' || arch === 'aarch64')) {
      // Apple Silicon can handle fp16
      defaultDtype = "fp16";
    } else if ((platform === 'win32' || platform === 'linux') && process.env.CUDA_VISIBLE_DEVICES !== undefined) {
      // CUDA-enabled systems can handle fp16
      defaultDtype = "fp16";
    }

    // Update all component dtypes
    this.modelComponents = this.modelComponents.map(component => ({
      ...component,
      dtype: defaultDtype
    }));

    logger.info("Model components configured with dtype:", {
      platform,
      arch,
      defaultDtype,
      components: this.modelComponents.map(c => `${c.name}: ${c.dtype}`)
    });
  }

  private getModelConfig(componentName: string) {
    const component = this.modelComponents.find(c => c.name === componentName);
    return {
      device: this.platformConfig.device,
      dtype: component?.dtype || "fp32",
      cache_dir: this.modelsDir
    };
  }

  private async initialize() {
    try {
      if (this.initialized) {
        logger.info("Vision model already initialized, skipping initialization");
        return;
      }

      logger.info("Starting vision model initialization...");
      const modelSpec = MODEL_SPECS.vision;

      // Configure environment
      logger.info("Configuring environment for vision model...");
      env.allowLocalModels = true;
      env.allowRemoteModels = true;
      
      // Configure ONNX backend
      if (this.platformConfig.useOnnx) {
        env.backends.onnx.enabled = true;
        env.backends.onnx.logLevel = "info";
      }
      
      logger.info("Vision model configuration:", {
        modelId: modelSpec.modelId,
        modelsDir: this.modelsDir,
        allowLocalModels: env.allowLocalModels,
        allowRemoteModels: env.allowRemoteModels,
        platform: this.platformConfig
      });

      // Initialize model with detailed logging
      logger.info("Loading Florence2 model...");
      try {
        let lastProgress = -1;
        const modelCached = this.checkCacheExists(modelSpec.modelId, 'model');
        
        const model = await Florence2ForConditionalGeneration.from_pretrained(modelSpec.modelId, {
          device: "cpu",
          cache_dir: this.modelsDir,
          local_files_only: modelCached,
          revision: "main",
          progress_callback: ((progressInfo: ProgressInfo) => {
            if (modelCached || this.modelDownloaded) return;
            const progress = 'progress' in progressInfo ? Math.max(0, Math.min(1, progressInfo.progress)) : 0;
            const currentProgress = Math.round(progress * 100);
            if (currentProgress > lastProgress + 9 || currentProgress === 100) {
              lastProgress = currentProgress;
              const barLength = 20;
              const filledLength = Math.floor((currentProgress / 100) * barLength);
              const emptyLength = barLength - filledLength;
              const progressBar = '█'.repeat(Math.max(0, filledLength)) + '░'.repeat(Math.max(0, emptyLength));
              logger.info(`Model download: ${progressBar} ${currentProgress}%`);
              if (currentProgress === 100) this.modelDownloaded = true;
            }
          }) as ProgressCallback
        });
        
        this.model = model as unknown as Florence2ForConditionalGeneration;
        logger.success("Florence2 model loaded successfully");
      } catch (error) {
        logger.error("Failed to load Florence2 model:", {
          error: error instanceof Error ? error.message : String(error),
          stack: error instanceof Error ? error.stack : undefined,
          modelId: modelSpec.modelId
        });
        throw error;
      }

      // Initialize tokenizer with detailed logging
      logger.info("Loading vision tokenizer...");
      try {
        const tokenizerCached = this.checkCacheExists(modelSpec.modelId, 'tokenizer');
        let tokenizerProgress = -1;
        
        this.tokenizer = await AutoTokenizer.from_pretrained(modelSpec.modelId, {
          cache_dir: this.modelsDir,
          local_files_only: tokenizerCached,
          progress_callback: ((progressInfo: ProgressInfo) => {
            if (tokenizerCached || this.tokenizerDownloaded) return;
            const progress = 'progress' in progressInfo ? Math.max(0, Math.min(1, progressInfo.progress)) : 0;
            const currentProgress = Math.round(progress * 100);
            if (currentProgress !== tokenizerProgress) {
              tokenizerProgress = currentProgress;
              const barLength = 20;
              const filledLength = Math.floor((currentProgress / 100) * barLength);
              const emptyLength = barLength - filledLength;
              const progressBar = '█'.repeat(Math.max(0, filledLength)) + '░'.repeat(Math.max(0, emptyLength));
              logger.info(`Tokenizer download: ${progressBar} ${currentProgress}%`);
              if (currentProgress === 100) this.tokenizerDownloaded = true;
            }
          }) as ProgressCallback
        });
        logger.success("Vision tokenizer loaded successfully");
      } catch (error) {
        logger.error("Failed to load tokenizer:", {
          error: error instanceof Error ? error.message : String(error),
          stack: error instanceof Error ? error.stack : undefined,
          modelId: modelSpec.modelId
        });
        throw error;
      }

      // Initialize processor with detailed logging
      logger.info("Loading vision processor...");
      try {
        const processorCached = this.checkCacheExists(modelSpec.modelId, 'processor');
        let processorProgress = -1;
        
        this.processor = await AutoProcessor.from_pretrained(modelSpec.modelId, {
          device: "cpu",
          cache_dir: this.modelsDir,
          local_files_only: processorCached,
          progress_callback: ((progressInfo: ProgressInfo) => {
            if (processorCached || this.processorDownloaded) return;
            const progress = 'progress' in progressInfo ? Math.max(0, Math.min(1, progressInfo.progress)) : 0;
            const currentProgress = Math.round(progress * 100);
            if (currentProgress !== processorProgress) {
              processorProgress = currentProgress;
              const barLength = 20;
              const filledLength = Math.floor((currentProgress / 100) * barLength);
              const emptyLength = barLength - filledLength;
              const progressBar = '█'.repeat(Math.max(0, filledLength)) + '░'.repeat(Math.max(0, emptyLength));
              logger.info(`Processor download: ${progressBar} ${currentProgress}%`);
              if (currentProgress === 100) this.processorDownloaded = true;
            }
          }) as ProgressCallback
        }) as Florence2Processor;
        logger.success("Vision processor loaded successfully");
      } catch (error) {
        logger.error("Failed to load vision processor:", {
          error: error instanceof Error ? error.message : String(error),
          stack: error instanceof Error ? error.stack : undefined,
          modelId: modelSpec.modelId
        });
        throw error;
      }

      this.initialized = true;
      logger.success("Vision model initialization complete");
    } catch (error) {
      logger.error("Vision model initialization failed:", {
        error: error instanceof Error ? error.message : String(error),
        stack: error instanceof Error ? error.stack : undefined,
        modelsDir: this.modelsDir
      });
      throw error;
    }
  }

  private async fetchImage(url: string): Promise<{ buffer: Buffer; mimeType: string }> {
    try {
<<<<<<< HEAD
      // logger.info("Fetching image from URL:", { url });
=======
      logger.info(`Fetching image from URL: ${url.slice(0, 100)}...`);
>>>>>>> af64b37e
      
      // Handle data URLs differently
      if (url.startsWith('data:')) {
        logger.info("Processing data URL...");
        const [header, base64Data] = url.split(',');
        const mimeType = header.split(';')[0].split(':')[1];
        const buffer = Buffer.from(base64Data, 'base64');
        logger.info("Data URL processed successfully:", {
          mimeType,
          bufferSize: buffer.length
        });
        return { buffer, mimeType };
      }

      // Handle regular URLs
      const response = await fetch(url);
      if (!response.ok) {
        throw new Error(`Failed to fetch image: ${response.statusText}`);
      }
      const buffer = Buffer.from(await response.arrayBuffer());
      const mimeType = response.headers.get("content-type") || "image/jpeg";
      
      logger.info("Image fetched successfully:", {
        mimeType,
        bufferSize: buffer.length,
        status: response.status
      });
      
      return { buffer, mimeType };
    } catch (error) {
      logger.error("Failed to fetch image:", {
        error: error instanceof Error ? error.message : String(error),
        stack: error instanceof Error ? error.stack : undefined,
        url
      });
      throw error;
    }
  }

  public async processImage(imageUrl: string): Promise<{ title: string; description: string }> {
    try {
      logger.info("Starting image processing...");
      
      // Ensure model is initialized
      if (!this.initialized) {
        logger.info("Vision model not initialized, initializing now...");
        await this.initialize();
      }

      if (!this.model || !this.processor || !this.tokenizer) {
        throw new Error("Vision model components not properly initialized");
      }

      // Fetch and process image
      logger.info("Fetching image...");
      const { buffer, mimeType } = await this.fetchImage(imageUrl);

      // Process image
      logger.info("Creating image blob...");
      const blob = new Blob([buffer], { type: mimeType });
      logger.info("Converting blob to RawImage...");
      // @ts-ignore - RawImage.fromBlob expects web Blob but works with node Blob
      const image = await RawImage.fromBlob(blob);
      
      logger.info("Processing image with vision processor...");
      const visionInputs = await this.processor(image);
      logger.info("Constructing prompts...");
      const prompts = this.processor.construct_prompts("<DETAILED_CAPTION>");
      logger.info("Tokenizing prompts...");
      const textInputs = this.tokenizer(prompts);

      // Generate description
      logger.info("Generating image description...");
      const generatedIds = await this.model.generate({
        ...textInputs,
        ...visionInputs,
        max_new_tokens: MODEL_SPECS.vision.maxTokens,
      }) as Tensor;

      logger.info("Decoding generated text...");
      const generatedText = this.tokenizer.batch_decode(generatedIds, {
        skip_special_tokens: false,
      })[0];

      logger.info("Post-processing generation...");
      const result = this.processor.post_process_generation(
        generatedText,
        "<DETAILED_CAPTION>",
        image.size
      );

      const detailedCaption = result["<DETAILED_CAPTION>"] as string;
      const response = {
        title: `${detailedCaption.split('.')[0]}.`,
        description: detailedCaption
      };

      logger.success("Image processing complete:", {
        titleLength: response.title.length,
        descriptionLength: response.description.length
      });

      return response;
    } catch (error) {
      logger.error("Image processing failed:", {
        error: error instanceof Error ? error.message : String(error),
        stack: error instanceof Error ? error.stack : undefined,
        imageUrl,
        modelInitialized: this.initialized,
        hasModel: !!this.model,
        hasProcessor: !!this.processor,
        hasTokenizer: !!this.tokenizer
      });
      throw error;
    }
  }
}<|MERGE_RESOLUTION|>--- conflicted
+++ resolved
@@ -318,11 +318,8 @@
 
   private async fetchImage(url: string): Promise<{ buffer: Buffer; mimeType: string }> {
     try {
-<<<<<<< HEAD
-      // logger.info("Fetching image from URL:", { url });
-=======
+
       logger.info(`Fetching image from URL: ${url.slice(0, 100)}...`);
->>>>>>> af64b37e
       
       // Handle data URLs differently
       if (url.startsWith('data:')) {
