import { createUniqueUuid } from './entities';
import { getEnv } from './utils/environment';
import { BufferUtils } from './utils/buffer';
import { logger } from './logger';
import * as cryptoUtils from './utils/crypto-compat';
import type {
  Character,
  IAgentRuntime,
  OnboardingConfig,
  Setting,
  World,
  WorldSettings,
} from './types';

/**
 * Creates a Setting object from a configSetting object by omitting the 'value' property.
 *
 * @param {Omit<Setting, 'value'>} configSetting - The configSetting object to create the Setting from.
 * @returns {Setting} A new Setting object created from the provided configSetting object.
 */
export function createSettingFromConfig(configSetting: Omit<Setting, 'value'>): Setting {
  return {
    name: configSetting.name,
    description: configSetting.description,
    usageDescription: configSetting.usageDescription || '',
    value: null,
    required: configSetting.required,
    validation: configSetting.validation || undefined,
    public: configSetting.public || false,
    secret: configSetting.secret || false,
    dependsOn: configSetting.dependsOn || [],
    onSetAction: configSetting.onSetAction || undefined,
    visibleIf: configSetting.visibleIf || undefined,
  };
}

// Cache for salt value with TTL
interface SaltCache {
  value: string;
  timestamp: number;
}

let saltCache: SaltCache | null = null;
let saltErrorLogged = false;
const SALT_CACHE_TTL_MS = 5 * 60 * 1000; // 5 minutes TTL

/**
 * Gets the salt for the agent.
 *
 * @returns {string} The salt for the agent.
 */
export function getSalt(): string {
  // Always read current env first to detect changes
  const currentEnvSalt = getEnv('SECRET_SALT', 'secretsalt') || 'secretsalt';
  const now = Date.now();

  // Return cached value only if still valid AND matches current env
  if (saltCache !== null) {
    const cacheFresh = now - saltCache.timestamp < SALT_CACHE_TTL_MS;
    if (cacheFresh && saltCache.value === currentEnvSalt) {
      return saltCache.value;
    }
  }

  if (currentEnvSalt === 'secretsalt' && !saltErrorLogged) {
    logger.warn({ src: 'core:settings' }, 'SECRET_SALT is not set or using default value');
    saltErrorLogged = true;
  }

  // Update cache with latest env-derived salt
  saltCache = {
    value: currentEnvSalt,
    timestamp: now,
  };

  return currentEnvSalt;
}

/**
 * Clears the salt cache - useful for tests or when environment changes
 */
export function clearSaltCache(): void {
  saltCache = null;
  saltErrorLogged = false;
}

/**
 * Common encryption function for string values
 * @param {string} value - The string value to encrypt
 * @param {string} salt - The salt to use for encryption
 * @returns {string} - The encrypted value in 'iv:encrypted' format
 */
export function encryptStringValue(value: string, salt: string): string {
  // Check if value is undefined or null
  if (value === undefined || value === null) {
    return value; // Return the value as is (undefined or null)
  }

  if (typeof value === 'boolean' || typeof value === 'number') {
    return value;
  }

  if (typeof value !== 'string') {
    return value;
  }

  // Check if value is already encrypted (has the format "iv:encrypted")
  const parts = value.split(':');
  if (parts.length === 2) {
    try {
      // Try to parse the first part as hex to see if it's already encrypted
      const possibleIv = BufferUtils.fromHex(parts[0]);
      if (possibleIv.length === 16) {
        // Value is likely already encrypted, return as is
        return value;
      }
    } catch (e) {
      // Not a valid hex string, proceed with encryption
    }
  }

  // Create key and iv from the salt
  const key = cryptoUtils.createHash('sha256').update(salt).digest().slice(0, 32);
  const iv = BufferUtils.randomBytes(16);

  // Encrypt the value
  const cipher = cryptoUtils.createCipheriv('aes-256-cbc', key, iv);
  let encrypted = cipher.update(value, 'utf8', 'hex');
  encrypted += cipher.final('hex');

  // Store IV with the encrypted value so we can decrypt it later
  return `${BufferUtils.toHex(iv)}:${encrypted}`;
}

/**
 * Common decryption function for string values
 * @param {string} value - The encrypted value in 'iv:encrypted' format
 * @param {string} salt - The salt to use for decryption
 * @returns {string} - The decrypted string value
 */
export function decryptStringValue(value: string, salt: string): string {
  try {
    // Check if value is undefined or null
    if (value === undefined || value === null) {
      //logger.debug('Attempted to decrypt undefined or null value');
      return value; // Return the value as is (undefined or null)
    }

    if (typeof value === 'boolean' || typeof value === 'number') {
      //logger.debug('Value is a boolean or number, returning as is');
      return value;
    }
    if (typeof value !== 'string') {
      return value;
    }

    // Split the IV and encrypted value
    const parts = value.split(':');
    if (parts.length !== 2) {
      /*
      logger.debug(
        `Invalid encrypted value format - expected 'iv:encrypted', returning original value`
      );
      */
      return value; // Return the original value without decryption
    }

    const iv = BufferUtils.fromHex(parts[0]);
    const encrypted = parts[1];

    // Verify IV length
    if (iv.length !== 16) {
      return value; // Return the original value without decryption
    }

    // Create key from the salt
    const key = cryptoUtils.createHash('sha256').update(salt).digest().slice(0, 32);

    // Decrypt the value
    const decipher = cryptoUtils.createDecipheriv('aes-256-cbc', key, iv);
    let decrypted = decipher.update(encrypted, 'hex', 'utf8');
    decrypted += decipher.final('utf8');

    return decrypted;
  } catch (error) {
    logger.error({ src: 'core:settings', error }, 'Decryption failed');
    // Return the encrypted value on error
    return value;
  }
}

/**
 * Applies salt to the value of a setting
 * Only applies to secret settings with string values
 */
export function saltSettingValue(setting: Setting, salt: string): Setting {
  const settingCopy = { ...setting };

  // Only encrypt string values in secret settings
  if (setting.secret === true && typeof setting.value === 'string' && setting.value) {
    settingCopy.value = encryptStringValue(setting.value, salt);
  }

  return settingCopy;
}

/**
 * Removes salt from the value of a setting
 * Only applies to secret settings with string values
 */
export function unsaltSettingValue(setting: Setting, salt: string): Setting {
  const settingCopy = { ...setting };

  // Only decrypt string values in secret settings
  if (setting.secret === true && typeof setting.value === 'string' && setting.value) {
    settingCopy.value = decryptStringValue(setting.value, salt);
  }

  return settingCopy;
}

/**
 * Applies salt to all settings in a WorldSettings object
 */
export function saltWorldSettings(worldSettings: WorldSettings, salt: string): WorldSettings {
  const saltedSettings: WorldSettings = {};

  for (const [key, setting] of Object.entries(worldSettings)) {
    saltedSettings[key] = saltSettingValue(setting, salt);
  }

  return saltedSettings;
}

/**
 * Removes salt from all settings in a WorldSettings object
 */
export function unsaltWorldSettings(worldSettings: WorldSettings, salt: string): WorldSettings {
  const unsaltedSettings: WorldSettings = {};

  for (const [key, setting] of Object.entries(worldSettings)) {
    unsaltedSettings[key] = unsaltSettingValue(setting, salt);
  }

  return unsaltedSettings;
}

/**
 * Updates settings state in world metadata
 */
export async function updateWorldSettings(
  runtime: IAgentRuntime,
  serverId: string,
  worldSettings: WorldSettings
): Promise<boolean> {
  const worldId = createUniqueUuid(runtime, serverId);
  const world = await runtime.getWorld(worldId);

  if (!world) {
    logger.error({ src: 'core:settings', serverId }, 'World not found');
    return false;
  }

  // Initialize metadata if it doesn't exist
  if (!world.metadata) {
    world.metadata = {};
  }

  // Apply salt to settings before saving
  const salt = getSalt();
  const saltedSettings = saltWorldSettings(worldSettings, salt);

  // Update settings state
  world.metadata.settings = saltedSettings;

  // Save updated world
  await runtime.updateWorld(world);

  return true;
}

/**
 * Gets settings state from world metadata
 */
export async function getWorldSettings(
  runtime: IAgentRuntime,
  serverId: string
): Promise<WorldSettings | null> {
  const worldId = createUniqueUuid(runtime, serverId);
  const world = await runtime.getWorld(worldId);

  if (!world || !world.metadata?.settings) {
    return null;
  }

  // Get settings from metadata
  const saltedSettings = world.metadata.settings as WorldSettings;

  // Remove salt from settings before returning
  const salt = getSalt();
  return unsaltWorldSettings(saltedSettings, salt);
}

/**
 * Initializes settings configuration for a server
 */
export async function initializeOnboarding(
  runtime: IAgentRuntime,
  world: World,
  config: OnboardingConfig
): Promise<WorldSettings | null> {
  // Check if settings state already exists
  if (world.metadata?.settings) {
<<<<<<< HEAD
    logger.debug({ src: 'core:settings', serverId: world.serverId }, 'Onboarding state already exists');
=======
    logger.info(`Onboarding state already exists for server ${world.messageServerId}`);
>>>>>>> c173aefb
    // Get settings from metadata and remove salt
    const saltedSettings = world.metadata.settings as WorldSettings;
    const salt = getSalt();
    return unsaltWorldSettings(saltedSettings, salt);
  }

  // Create new settings state
  const worldSettings: WorldSettings = {};

  // Initialize settings from config
  if (config.settings) {
    for (const [key, configSetting] of Object.entries(config.settings)) {
      worldSettings[key] = createSettingFromConfig(configSetting);
    }
  }

  // Save settings state to world metadata
  if (!world.metadata) {
    world.metadata = {};
  }

  // No need to salt here as the settings are just initialized with null values
  world.metadata.settings = worldSettings;

  await runtime.updateWorld(world);

<<<<<<< HEAD
  logger.debug({ src: 'core:settings', serverId: world.serverId }, 'Settings config initialized');
=======
  logger.info(`Initialized settings config for server ${world.messageServerId}`);
>>>>>>> c173aefb
  return worldSettings;
}

/**
 * Encrypts sensitive data in a Character object
 * @param {Character} character - The character object to encrypt secrets for
 * @returns {Character} - A copy of the character with encrypted secrets
 */
export function encryptedCharacter(character: Character): Character {
  // Create a deep copy to avoid modifying the original
  const encryptedChar = JSON.parse(JSON.stringify(character));
  const salt = getSalt();

  // Encrypt character.settings.secrets if it exists
  if (encryptedChar.settings?.secrets) {
    encryptedChar.settings.secrets = encryptObjectValues(encryptedChar.settings.secrets, salt);
  }

  // Encrypt character.secrets if it exists
  if (encryptedChar.secrets) {
    encryptedChar.secrets = encryptObjectValues(encryptedChar.secrets, salt);
  }

  return encryptedChar;
}

/**
 * Decrypts sensitive data in a Character object
 * @param {Character} character - The character object with encrypted secrets
 * @param {IAgentRuntime} runtime - The runtime information needed for salt generation
 * @returns {Character} - A copy of the character with decrypted secrets
 */
export function decryptedCharacter(character: Character, _runtime: IAgentRuntime): Character {
  // Create a deep copy to avoid modifying the original
  const decryptedChar = JSON.parse(JSON.stringify(character));
  const salt = getSalt();

  // Decrypt character.settings.secrets if it exists
  if (decryptedChar.settings?.secrets) {
    decryptedChar.settings.secrets = decryptObjectValues(decryptedChar.settings.secrets, salt);
  }

  // Decrypt character.secrets if it exists
  if (decryptedChar.secrets) {
    decryptedChar.secrets = decryptObjectValues(decryptedChar.secrets, salt);
  }

  return decryptedChar;
}

/**
 * Helper function to encrypt all string values in an object
 * @param {Record<string, any>} obj - Object with values to encrypt
 * @param {string} salt - The salt to use for encryption
 * @returns {Record<string, any>} - Object with encrypted values
 */
export function encryptObjectValues(obj: Record<string, any>, salt: string): Record<string, any> {
  const result: Record<string, any> = {};

  for (const [key, value] of Object.entries(obj)) {
    if (typeof value === 'string' && value) {
      result[key] = encryptStringValue(value, salt);
    } else {
      result[key] = value;
    }
  }

  return result;
}

/**
 * Helper function to decrypt all string values in an object
 * @param {Record<string, any>} obj - Object with encrypted values
 * @param {string} salt - The salt to use for decryption
 * @returns {Record<string, any>} - Object with decrypted values
 */
export function decryptObjectValues(obj: Record<string, any>, salt: string): Record<string, any> {
  const result: Record<string, any> = {};

  for (const [key, value] of Object.entries(obj)) {
    if (typeof value === 'string' && value) {
      result[key] = decryptStringValue(value, salt);
    } else {
      result[key] = value;
    }
  }

  return result;
}

export { decryptStringValue as decryptSecret };<|MERGE_RESOLUTION|>--- conflicted
+++ resolved
@@ -311,11 +311,7 @@
 ): Promise<WorldSettings | null> {
   // Check if settings state already exists
   if (world.metadata?.settings) {
-<<<<<<< HEAD
-    logger.debug({ src: 'core:settings', serverId: world.serverId }, 'Onboarding state already exists');
-=======
-    logger.info(`Onboarding state already exists for server ${world.messageServerId}`);
->>>>>>> c173aefb
+    logger.debug({ src: 'core:settings', serverId: world.messageServerId }, 'Onboarding state already exists');
     // Get settings from metadata and remove salt
     const saltedSettings = world.metadata.settings as WorldSettings;
     const salt = getSalt();
@@ -342,11 +338,7 @@
 
   await runtime.updateWorld(world);
 
-<<<<<<< HEAD
-  logger.debug({ src: 'core:settings', serverId: world.serverId }, 'Settings config initialized');
-=======
-  logger.info(`Initialized settings config for server ${world.messageServerId}`);
->>>>>>> c173aefb
+  logger.info({ src: 'core:settings', serverId: world.messageServerId }, 'Settings config initialized');
   return worldSettings;
 }
 
