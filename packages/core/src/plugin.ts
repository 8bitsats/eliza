import { logger } from './logger';
import { detectEnvironment } from './utils/environment';
import type { Plugin } from './types';

// ============================================================================
// Plugin Installation Utilities
// ============================================================================

/**
 * Track attempted plugin installations per process
 */
const attemptedInstalls = new Set<string>();

/**
 * Check if auto-install is allowed in current environment
 */
function isAutoInstallAllowed(): boolean {
  if (process.env.ELIZA_NO_AUTO_INSTALL === 'true') return false;
  if (process.env.ELIZA_NO_PLUGIN_AUTO_INSTALL === 'true') return false;
  if (process.env.CI === 'true') return false;
  if (process.env.ELIZA_TEST_MODE === 'true') return false;
  if (process.env.NODE_ENV === 'test') return false;
  return true;
}

/**
 * Attempt to install a plugin using Bun
 * Returns true if installation succeeded, false otherwise
 */
export async function tryInstallPlugin(pluginName: string): Promise<boolean> {
<<<<<<< HEAD
  try {
    if (!isAutoInstallAllowed()) {
      logger.debug({ src: 'core:plugin', pluginName }, 'Auto-install disabled, skipping');
      return false;
    }

    if (attemptedInstalls.has(pluginName)) {
      logger.debug({ src: 'core:plugin', pluginName }, 'Auto-install already attempted, skipping');
      return false;
    }
    attemptedInstalls.add(pluginName);

    // Check if Bun is available before trying to use it
    if (typeof Bun === 'undefined' || typeof Bun.spawn !== 'function') {
      logger.warn(
        { src: 'core:plugin', pluginName },
        'Bun runtime not available, cannot auto-install'
      );
      return false;
    }

    // Verify Bun availability on PATH
    try {
      const check = Bun.spawn(['bun', '--version'], { stdout: 'pipe', stderr: 'pipe' });
      const code = await check.exited;
      if (code !== 0) {
        logger.warn(
          { src: 'core:plugin', pluginName },
          'Bun not available on PATH, cannot auto-install'
        );
        return false;
      }
    } catch {
      logger.warn(
        { src: 'core:plugin', pluginName },
        'Bun not available on PATH, cannot auto-install'
      );
      return false;
    }
=======
  if (!isAutoInstallAllowed()) {
    logger.debug(
      { src: 'core:plugin', pluginName },
      'Auto-install disabled, skipping'
    );
    return false;
  }
>>>>>>> 8ecd2264

  if (attemptedInstalls.has(pluginName)) {
    logger.debug({ src: 'core:plugin', pluginName }, 'Auto-install already attempted, skipping');
    return false;
  }
  attemptedInstalls.add(pluginName);

  // Check if Bun is available before trying to use it
  if (typeof Bun === 'undefined' || typeof Bun.spawn !== 'function') {
    logger.warn(
      { src: 'core:plugin', pluginName },
      'Bun runtime not available, cannot auto-install'
    );
    return false;
<<<<<<< HEAD
  } catch (e) {
    const message = e instanceof Error ? e.message : String(e);
    logger.error(
      { src: 'core:plugin', pluginName, error: message },
      'Unexpected error during auto-install'
=======
  }

  // Verify Bun availability on PATH
  const check = Bun.spawn(['bun', '--version'], { stdout: 'pipe', stderr: 'pipe' });
  const code = await check.exited;
  if (code !== 0) {
    logger.warn(
      { src: 'core:plugin', pluginName },
      'Bun not available on PATH, cannot auto-install'
>>>>>>> 8ecd2264
    );
    return false;
  }

  logger.info({ src: 'core:plugin', pluginName }, 'Auto-installing missing plugin');
  const install = Bun.spawn(['bun', 'add', pluginName], {
    cwd: process.cwd(),
    env: process.env as Record<string, string>,
    stdout: 'inherit',
    stderr: 'inherit',
  });
  const exit = await install.exited;

  if (exit === 0) {
    logger.info({ src: 'core:plugin', pluginName }, 'Plugin installed, retrying import');
    return true;
  }

  logger.error({ src: 'core:plugin', pluginName, exitCode: exit }, 'Plugin installation failed');
  return false;
}

// ============================================================================
// Plugin Validation Utilities
// ============================================================================

/**
 * Check if an object has a valid plugin shape
 */
export function isValidPluginShape(obj: unknown): obj is Plugin {
  if (!obj || typeof obj !== 'object') {
    return false;
  }

  const plugin = obj as Record<string, unknown>;
  if (!plugin.name) {
    return false;
  }

  return !!(
    plugin.init ||
    plugin.services ||
    plugin.providers ||
    plugin.actions ||
    plugin.evaluators ||
    plugin.description
  );
}

/**
 * Validate a plugin's structure
 */
export function validatePlugin(plugin: unknown): { isValid: boolean; errors: string[] } {
  const errors: string[] = [];

  if (!plugin) {
    errors.push('Plugin is null or undefined');
    return { isValid: false, errors };
  }

  const pluginObj = plugin as Record<string, unknown>;

  if (!pluginObj.name) {
    errors.push('Plugin must have a name');
  }

  if (pluginObj.actions) {
    if (!Array.isArray(pluginObj.actions)) {
      errors.push('Plugin actions must be an array');
    } else {
      const invalidActions = pluginObj.actions.filter((a) => typeof a !== 'object' || !a);
      if (invalidActions.length > 0) {
        errors.push('Plugin actions must be an array of action objects');
      }
    }
  }

  if (pluginObj.services) {
    if (!Array.isArray(pluginObj.services)) {
      errors.push('Plugin services must be an array');
    } else {
      const invalidServices = pluginObj.services.filter(
        (s) => typeof s !== 'function' && (typeof s !== 'object' || !s)
      );
      if (invalidServices.length > 0) {
        errors.push('Plugin services must be an array of service classes or objects');
      }
    }
  }

  if (pluginObj.providers && !Array.isArray(pluginObj.providers)) {
    errors.push('Plugin providers must be an array');
  }

  if (pluginObj.evaluators && !Array.isArray(pluginObj.evaluators)) {
    errors.push('Plugin evaluators must be an array');
  }

  return {
    isValid: errors.length === 0,
    errors,
  };
}

// ============================================================================
// Plugin Loading Utilities
// ============================================================================

/**
 * Load and prepare a plugin for use
 */
export async function loadAndPreparePlugin(pluginName: string): Promise<Plugin | null> {
<<<<<<< HEAD
  try {
    // Try to load the plugin module
    let pluginModule: unknown;

    try {
      // Attempt to dynamically import the plugin
      pluginModule = await import(pluginName);
    } catch (error) {
      logger.warn({ src: 'core:plugin', pluginName, error }, 'Failed to load plugin');
      // Attempt auto-install if allowed and not already attempted
      const attempted = await tryInstallPlugin(pluginName);
      if (!attempted) {
        return null;
      }
      // Retry import once after successful installation attempt
      try {
        pluginModule = await import(pluginName);
      } catch (secondError) {
        logger.error(
          { src: 'core:plugin', pluginName, error: secondError },
          'Import failed after auto-install'
        );
        return null;
      }
    }
=======
  // Try to load the plugin module
  let pluginModule: unknown;

  // Attempt to dynamically import the plugin
  pluginModule = await import(pluginName);
>>>>>>> 8ecd2264

    if (!pluginModule) {
      logger.error({ src: 'core:plugin', pluginName }, 'Failed to load plugin module');
      return null;
    }

    // Try to find the plugin export in various locations
    const expectedFunctionName = `${pluginName
      .replace(/^@elizaos\/plugin-/, '')
      .replace(/^@elizaos\//, '')
      .replace(/-./g, (match) => match[1].toUpperCase())}Plugin`;

    const moduleObj = pluginModule as Record<string, unknown>;
    const exportsToCheck = [
      moduleObj[expectedFunctionName],
      moduleObj.default,
      ...Object.values(moduleObj),
    ];

    for (const potentialPlugin of exportsToCheck) {
      if (isValidPluginShape(potentialPlugin)) {
        return potentialPlugin as Plugin;
      }
      // Try factory functions that return a Plugin
      if (typeof potentialPlugin === 'function' && potentialPlugin.length === 0) {
        const produced = potentialPlugin();
        if (isValidPluginShape(produced)) {
          return produced as Plugin;
        }
      }
    }

    logger.warn({ src: 'core:plugin', pluginName }, 'No valid plugin export found');
    return null;
}

// ============================================================================
// Plugin Name Mapping Utilities
// ============================================================================

/**
 * Normalizes a plugin name by extracting the short name from scoped packages
 * Examples:
 *  - '@elizaos/plugin-discord' -> 'discord'
 *  - '@elizaos/plugin-sql' -> 'sql'
 *  - 'bootstrap' -> 'bootstrap'
 *  - 'plugin-custom' -> 'plugin-custom'
 */
export function normalizePluginName(pluginName: string): string {
  // Match patterns like @elizaos/plugin-{name} or @{scope}/plugin-{name}
  const scopedMatch = pluginName.match(/^@[^/]+\/plugin-(.+)$/);
  if (scopedMatch) {
    return scopedMatch[1];
  }
  return pluginName;
}

// ============================================================================
// Plugin Dependency Resolution
// ============================================================================

/**
 * Resolve plugin dependencies with circular dependency detection
 * Performs topological sorting of plugins to ensure dependencies are loaded in the correct order
 *
 * Supports both scoped package names (@elizaos/plugin-discord) and short names (discord)
 */
export function resolvePluginDependencies(
  availablePlugins: Map<string, Plugin>,
  isTestMode: boolean = false
): Plugin[] {
  const resolutionOrder: string[] = [];
  const visited = new Set<string>();
  const visiting = new Set<string>();

  // Create enhanced lookup map supporting both naming conventions
  // Allows finding plugins by short name ('discord') or scoped name ('@elizaos/plugin-discord')
  const lookupMap = new Map<string, Plugin>();
  for (const [key, plugin] of availablePlugins.entries()) {
    lookupMap.set(key, plugin);
    if (plugin.name !== key) {
      lookupMap.set(plugin.name, plugin);
    }
    // Only add scoped name if plugin.name is not already scoped
    if (!plugin.name.startsWith('@')) {
      lookupMap.set(`@elizaos/plugin-${plugin.name}`, plugin);
    }
    const normalizedKey = normalizePluginName(key);
    if (normalizedKey !== key) {
      lookupMap.set(normalizedKey, plugin);
    }
  }

  function visit(pluginName: string) {
    // Try to find the plugin using the lookup map
    const plugin = lookupMap.get(pluginName);

    if (!plugin) {
      // Try normalized name as fallback
      const normalizedName = normalizePluginName(pluginName);
      const pluginByNormalized = lookupMap.get(normalizedName);

      if (!pluginByNormalized) {
        logger.warn({ src: 'core:plugin', pluginName }, 'Plugin dependency not found, skipping');
        return;
      }

      // Use the normalized name for the rest of the resolution
      return visit(pluginByNormalized.name);
    }

    // Use the actual plugin.name for tracking to ensure consistency
    const canonicalName = plugin.name;

    if (visited.has(canonicalName)) return;
    if (visiting.has(canonicalName)) {
      logger.error(
        { src: 'core:plugin', pluginName: canonicalName },
        'Circular dependency detected'
      );
      return;
    }

    visiting.add(canonicalName);

    const deps = [...(plugin.dependencies || [])];
    if (isTestMode) {
      deps.push(...(plugin.testDependencies || []));
    }
    for (const dep of deps) {
      visit(dep);
    }

    visiting.delete(canonicalName);
    visited.add(canonicalName);
    resolutionOrder.push(canonicalName);
  }

  // Visit all plugins using their canonical names
  for (const plugin of availablePlugins.values()) {
    if (!visited.has(plugin.name)) {
      visit(plugin.name);
    }
  }

  // Map back to actual plugin objects using the original availablePlugins map
  const finalPlugins = resolutionOrder
    .map((name) => {
      // Find by name in the original map
      for (const plugin of availablePlugins.values()) {
        if (plugin.name === name) {
          return plugin;
        }
      }
      return null;
    })
    .filter((p): p is Plugin => Boolean(p));

  logger.debug(
    { src: 'core:plugin', plugins: finalPlugins.map((p) => p.name) },
    'Plugins resolved'
  );

  return finalPlugins;
}

// ============================================================================
// Public API
// ============================================================================

/**
 * Load a plugin by name or validate a provided plugin object
 * @param nameOrPlugin - Plugin name string or Plugin object
 * @returns Loaded Plugin or null if failed
 */
export async function loadPlugin(nameOrPlugin: string | Plugin): Promise<Plugin | null> {
  if (typeof nameOrPlugin === 'string') {
    return loadAndPreparePlugin(nameOrPlugin);
  }

  // Validate the provided plugin object
  const validation = validatePlugin(nameOrPlugin);
  if (!validation.isValid) {
    logger.error({ src: 'core:plugin', errors: validation.errors }, 'Invalid plugin provided');
    return null;
  }

  return nameOrPlugin;
}

/**
 * Helper function to queue a plugin dependency for resolution if it hasn't been queued or loaded already.
 *
 * This function handles plugin name normalization to prevent duplicate queuing when dependencies
 * are specified using different naming conventions (e.g., '@elizaos/plugin-discord' vs 'discord').
 *
 * @param depName - The dependency name to queue (can be scoped or short name)
 * @param seenDependencies - Set tracking all dependency names that have been processed
 * @param pluginMap - Map of already loaded plugins keyed by their canonical names
 * @param queue - The resolution queue to add the dependency to if not already present
 *
 * @remarks
 * The function normalizes the dependency name and checks multiple sources to determine if it's
 * already queued:
 * - Direct name match in seenDependencies
 * - Normalized name match in seenDependencies
 * - Normalized name match against pluginMap keys
 * - Name match against plugin names in pluginMap values
 *
 * If the dependency is not found in any of these sources, it's added to both seenDependencies
 * (with both original and normalized names) and the resolution queue.
 */
function queueDependency(
  depName: string,
  seenDependencies: Set<string>,
  pluginMap: Map<string, Plugin>,
  queue: (string | Plugin)[]
): void {
  const normalizedDepName = normalizePluginName(depName);

  // Check if already queued or loaded (by any name variant)
  // Normalize both dependency name and plugin names for consistent matching
  const alreadyQueued =
    seenDependencies.has(depName) ||
    seenDependencies.has(normalizedDepName) ||
    // Check if any plugin map key normalizes to the same name
    Array.from(pluginMap.keys()).some((key) => normalizePluginName(key) === normalizedDepName) ||
    // Check if any plugin's name normalizes to the same name
    Array.from(pluginMap.values()).some(
      (p) =>
        normalizePluginName(p.name) === normalizedDepName ||
        p.name === depName ||
        p.name === normalizedDepName
    );

  if (!alreadyQueued) {
    seenDependencies.add(depName);
    seenDependencies.add(normalizedDepName);
    queue.push(depName);
  }
}

/**
 * Internal implementation of plugin resolution
 * @param plugins - Array of plugin names or Plugin objects
 * @param isTestMode - Whether to include test dependencies
 * @returns Ordered array of resolved plugins
 */
async function resolvePluginsImpl(
  plugins: (string | Plugin)[],
  isTestMode: boolean = false
): Promise<Plugin[]> {
  const pluginMap = new Map<string, Plugin>();
  const queue: (string | Plugin)[] = [...plugins];
  const seenDependencies = new Set<string>();

  while (queue.length > 0) {
    const next = queue.shift()!;
    const loaded = await loadPlugin(next);
    if (!loaded) continue;

    const canonicalName = loaded.name;

    if (!pluginMap.has(canonicalName)) {
      pluginMap.set(canonicalName, loaded);

      // Queue regular dependencies
      for (const depName of loaded.dependencies ?? []) {
        queueDependency(depName, seenDependencies, pluginMap, queue);
      }

      // Queue test dependencies if in test mode
      if (isTestMode) {
        for (const depName of loaded.testDependencies ?? []) {
          queueDependency(depName, seenDependencies, pluginMap, queue);
        }
      }
    }
  }

  return resolvePluginDependencies(pluginMap, isTestMode);
}

/**
 * Resolve multiple plugins with dependency ordering
 * Browser-compatible wrapper that handles Node.js-only plugin loading
 *
 * @param plugins - Array of plugin names or Plugin objects
 * @param isTestMode - Whether to include test dependencies
 * @returns Ordered array of resolved plugins
 *
 * Note: In browser environments, string plugin names are not supported.
 * Only pre-resolved Plugin objects can be used.
 */
export async function resolvePlugins(
  plugins: (string | Plugin)[],
  isTestMode: boolean = false
): Promise<Plugin[]> {
  const env = detectEnvironment();

  // In Node.js, use full implementation
  if (env === 'node') {
    return resolvePluginsImpl(plugins, isTestMode);
  }

  // In browser, only Plugin objects are supported
  const pluginObjects = plugins.filter((p): p is Plugin => typeof p !== 'string');

  if (plugins.some((p) => typeof p === 'string')) {
    const skippedPlugins = plugins.filter((p) => typeof p === 'string');
    logger.warn(
      { src: 'core:plugin', skippedPlugins },
      'Browser environment: String plugin references not supported'
    );
  }

  // Still resolve dependencies for Plugin objects
  const pluginMap = new Map<string, Plugin>();
  for (const plugin of pluginObjects) {
    pluginMap.set(plugin.name, plugin);
  }

  return resolvePluginDependencies(pluginMap, isTestMode);
}<|MERGE_RESOLUTION|>--- conflicted
+++ resolved
@@ -28,7 +28,6 @@
  * Returns true if installation succeeded, false otherwise
  */
 export async function tryInstallPlugin(pluginName: string): Promise<boolean> {
-<<<<<<< HEAD
   try {
     if (!isAutoInstallAllowed()) {
       logger.debug({ src: 'core:plugin', pluginName }, 'Auto-install disabled, skipping');
@@ -68,66 +67,31 @@
       );
       return false;
     }
-=======
-  if (!isAutoInstallAllowed()) {
-    logger.debug(
-      { src: 'core:plugin', pluginName },
-      'Auto-install disabled, skipping'
-    );
+
+    logger.info({ src: 'core:plugin', pluginName }, 'Auto-installing missing plugin');
+    const install = Bun.spawn(['bun', 'add', pluginName], {
+      cwd: process.cwd(),
+      env: process.env as Record<string, string>,
+      stdout: 'inherit',
+      stderr: 'inherit',
+    });
+    const exit = await install.exited;
+
+    if (exit === 0) {
+      logger.info({ src: 'core:plugin', pluginName }, 'Plugin installed, retrying import');
+      return true;
+    }
+
+    logger.error({ src: 'core:plugin', pluginName, exitCode: exit }, 'Plugin installation failed');
     return false;
-  }
->>>>>>> 8ecd2264
-
-  if (attemptedInstalls.has(pluginName)) {
-    logger.debug({ src: 'core:plugin', pluginName }, 'Auto-install already attempted, skipping');
-    return false;
-  }
-  attemptedInstalls.add(pluginName);
-
-  // Check if Bun is available before trying to use it
-  if (typeof Bun === 'undefined' || typeof Bun.spawn !== 'function') {
-    logger.warn(
-      { src: 'core:plugin', pluginName },
-      'Bun runtime not available, cannot auto-install'
-    );
-    return false;
-<<<<<<< HEAD
-  } catch (e) {
+  } catch (e: unknown) {
     const message = e instanceof Error ? e.message : String(e);
     logger.error(
       { src: 'core:plugin', pluginName, error: message },
       'Unexpected error during auto-install'
-=======
-  }
-
-  // Verify Bun availability on PATH
-  const check = Bun.spawn(['bun', '--version'], { stdout: 'pipe', stderr: 'pipe' });
-  const code = await check.exited;
-  if (code !== 0) {
-    logger.warn(
-      { src: 'core:plugin', pluginName },
-      'Bun not available on PATH, cannot auto-install'
->>>>>>> 8ecd2264
     );
     return false;
   }
-
-  logger.info({ src: 'core:plugin', pluginName }, 'Auto-installing missing plugin');
-  const install = Bun.spawn(['bun', 'add', pluginName], {
-    cwd: process.cwd(),
-    env: process.env as Record<string, string>,
-    stdout: 'inherit',
-    stderr: 'inherit',
-  });
-  const exit = await install.exited;
-
-  if (exit === 0) {
-    logger.info({ src: 'core:plugin', pluginName }, 'Plugin installed, retrying import');
-    return true;
-  }
-
-  logger.error({ src: 'core:plugin', pluginName, exitCode: exit }, 'Plugin installation failed');
-  return false;
 }
 
 // ============================================================================
@@ -220,73 +184,64 @@
  * Load and prepare a plugin for use
  */
 export async function loadAndPreparePlugin(pluginName: string): Promise<Plugin | null> {
-<<<<<<< HEAD
-  try {
-    // Try to load the plugin module
-    let pluginModule: unknown;
-
-    try {
-      // Attempt to dynamically import the plugin
-      pluginModule = await import(pluginName);
-    } catch (error) {
-      logger.warn({ src: 'core:plugin', pluginName, error }, 'Failed to load plugin');
-      // Attempt auto-install if allowed and not already attempted
-      const attempted = await tryInstallPlugin(pluginName);
-      if (!attempted) {
-        return null;
-      }
-      // Retry import once after successful installation attempt
-      try {
-        pluginModule = await import(pluginName);
-      } catch (secondError) {
-        logger.error(
-          { src: 'core:plugin', pluginName, error: secondError },
-          'Import failed after auto-install'
-        );
-        return null;
-      }
-    }
-=======
   // Try to load the plugin module
   let pluginModule: unknown;
 
-  // Attempt to dynamically import the plugin
-  pluginModule = await import(pluginName);
->>>>>>> 8ecd2264
-
-    if (!pluginModule) {
-      logger.error({ src: 'core:plugin', pluginName }, 'Failed to load plugin module');
+  try {
+    // Attempt to dynamically import the plugin
+    pluginModule = await import(pluginName);
+  } catch (error: unknown) {
+    logger.warn({ src: 'core:plugin', pluginName, error }, 'Failed to load plugin');
+    // Attempt auto-install if allowed and not already attempted
+    const attempted = await tryInstallPlugin(pluginName);
+    if (!attempted) {
       return null;
     }
-
-    // Try to find the plugin export in various locations
-    const expectedFunctionName = `${pluginName
-      .replace(/^@elizaos\/plugin-/, '')
-      .replace(/^@elizaos\//, '')
-      .replace(/-./g, (match) => match[1].toUpperCase())}Plugin`;
-
-    const moduleObj = pluginModule as Record<string, unknown>;
-    const exportsToCheck = [
-      moduleObj[expectedFunctionName],
-      moduleObj.default,
-      ...Object.values(moduleObj),
-    ];
-
-    for (const potentialPlugin of exportsToCheck) {
-      if (isValidPluginShape(potentialPlugin)) {
-        return potentialPlugin as Plugin;
-      }
-      // Try factory functions that return a Plugin
-      if (typeof potentialPlugin === 'function' && potentialPlugin.length === 0) {
-        const produced = potentialPlugin();
-        if (isValidPluginShape(produced)) {
-          return produced as Plugin;
-        }
-      }
-    }
-
-    logger.warn({ src: 'core:plugin', pluginName }, 'No valid plugin export found');
+    // Retry import once after successful installation attempt
+    try {
+      pluginModule = await import(pluginName);
+    } catch (secondError: unknown) {
+      logger.error(
+        { src: 'core:plugin', pluginName, error: secondError },
+        'Import failed after auto-install'
+      );
+      return null;
+    }
+  }
+
+  if (!pluginModule) {
+    logger.error({ src: 'core:plugin', pluginName }, 'Failed to load plugin module');
     return null;
+  }
+
+  // Try to find the plugin export in various locations
+  const expectedFunctionName = `${pluginName
+    .replace(/^@elizaos\/plugin-/, '')
+    .replace(/^@elizaos\//, '')
+    .replace(/-./g, (match) => match[1].toUpperCase())}Plugin`;
+
+  const moduleObj = pluginModule as Record<string, unknown>;
+  const exportsToCheck = [
+    moduleObj[expectedFunctionName],
+    moduleObj.default,
+    ...Object.values(moduleObj),
+  ];
+
+  for (const potentialPlugin of exportsToCheck) {
+    if (isValidPluginShape(potentialPlugin)) {
+      return potentialPlugin as Plugin;
+    }
+    // Try factory functions that return a Plugin
+    if (typeof potentialPlugin === 'function' && potentialPlugin.length === 0) {
+      const produced = potentialPlugin();
+      if (isValidPluginShape(produced)) {
+        return produced as Plugin;
+      }
+    }
+  }
+
+  logger.warn({ src: 'core:plugin', pluginName }, 'No valid plugin export found');
+  return null;
 }
 
 // ============================================================================
