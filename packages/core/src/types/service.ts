--- conflicted
+++ resolved
@@ -146,15 +146,11 @@
  * @template ConfigType The configuration type for this service
  * @template ResultType The result type returned by the service operations
  */
-<<<<<<< HEAD
 export interface TypedService<
   ConfigType extends Metadata = Metadata,
+  InputType = unknown,
   ResultType = unknown,
 > extends Service {
-=======
-export interface TypedService<ConfigType extends Metadata = Metadata, InputType = unknown, ResultType = unknown>
-  extends Service {
->>>>>>> 8ecd2264
   /**
    * The configuration for this service instance
    */
