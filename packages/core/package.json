--- conflicted
+++ resolved
@@ -1,10 +1,6 @@
 {
   "name": "@elizaos/core",
-<<<<<<< HEAD
-  "version": "1.5.5-beta.0",
-=======
   "version": "1.5.5-alpha.13",
->>>>>>> e82ba39b
   "description": "",
   "type": "module",
   "main": "dist/index.js",
