--- conflicted
+++ resolved
@@ -524,7 +524,6 @@
 	});
 }
 
-<<<<<<< HEAD
 
 export function useRooms(options = {}) {
 	const network = useNetworkStatus();
@@ -551,7 +550,6 @@
 	  ...options
 	});
   }
-=======
 /**
  * Fetches memories for a specific agent, optionally filtered by room
  */
@@ -659,5 +657,4 @@
 			});
 		}
 	});
-}
->>>>>>> 619a63f8
+}