--- conflicted
+++ resolved
@@ -114,15 +114,9 @@
     const worldId = WorldManager.getWorldId();
     
     const { messages } = useAgentMessages(agentId);
-<<<<<<< HEAD
-    const { data: agentData, isLoading: _isAgentLoading } = useAgent(agentId);
-    const startAgentMutation = useStartAgent();
-    const stopAgentMutation = useStopAgent();
-
-=======
+
     const agentData = useAgent(agentId)?.data?.data;
     
->>>>>>> ac0ca316
     const getMessageVariant = (role: string) =>
         role !== "user" ? "received" : "sent";
 
