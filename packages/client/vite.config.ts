--- conflicted
+++ resolved
@@ -50,7 +50,6 @@
       // Add empty shims for Node.js globals
       global: 'globalThis',
       process: '{}',
-      Buffer: '{}',
     },
     optimizeDeps: {
       exclude: ['@elizaos/core'],
@@ -68,8 +67,7 @@
       cssMinify: true,
       sourcemap: true,
       rollupOptions: {
-<<<<<<< HEAD
-        external: ['@elizaos/core', 'cloudflare:sockets'],
+        external: ['cloudflare:sockets'],
         output: {
           manualChunks: {
             vendor: ['react', 'react-dom', 'react-router-dom'],
@@ -77,9 +75,6 @@
             ...(id: string) => (id.includes('node_modules') ? { vendor: [id] } : undefined),
           },
         },
-=======
-        external: ['cloudflare:sockets'],
->>>>>>> a32e49ab
         onwarn(warning, warn) {
           // Suppress circular dependencies and externalized warnings
           if (
