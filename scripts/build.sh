#!/bin/bash

# Check Node.js version
REQUIRED_NODE_VERSION=22
CURRENT_NODE_VERSION=$(node -v | cut -d'.' -f1 | sed 's/v//')

if (( CURRENT_NODE_VERSION < REQUIRED_NODE_VERSION )); then
    echo "Error: Node.js version must be $REQUIRED_NODE_VERSION or higher. Current version is $CURRENT_NODE_VERSION."
    exit 1
fi

# Navigate to the script's directory
cd "$(dirname "$0")"/..

# Check if the packages directory exists
if [ ! -d "packages" ]; then
    echo "Error: 'packages' directory not found."
    exit 1
fi

# Define packages to build in order
PACKAGES=(
    "core"
    "adapter-postgres"
    "adapter-sqlite"
    "adapter-sqljs"
    "adapter-supabase"
    "plugin-buttplug"
    "plugin-node"
    "plugin-trustdb"
    "plugin-solana"
    "plugin-starknet"
    "plugin-conflux"
    "plugin-0g"
    "plugin-bootstrap"
    "plugin-image-generation"
    "plugin-coinbase"
    "plugin-node"
    "plugin-bootstrap"
    "plugin-evm"
    "plugin-image-generation"
    "plugin-tee"
    "client-auto"
    "client-direct"
    "client-discord"
    "client-telegram"
    "client-twitter"
<<<<<<< HEAD
=======
    "plugin-node"
    "plugin-bootstrap"
    "plugin-image-generation"
    "plugin-web-search"
>>>>>>> 529328f1
)

# Build packages in specified order
for package in "${PACKAGES[@]}"; do
    package_path="packages/$package"

    if [ ! -d "$package_path" ]; then
        echo -e "\033[1mPackage directory '$package' not found, skipping...\033[0m"
        continue
    fi

    echo -e "\033[1mBuilding package: $package\033[0m"
    cd "$package_path" || continue

    if [ -f "package.json" ]; then
        if npm run build; then
            echo -e "\033[1;32mSuccessfully built $package\033[0m\n"
        else
            echo -e "\033[1;31mFailed to build $package\033[0m"
            exit 1
        fi
    else
        echo "No package.json found in $package, skipping..."
    fi

    cd - > /dev/null || exit
done


# Download the latest intiface-engine release from GitHub based on OS (linux/macos/win)
# Determine OS type
OS=""
case "$(uname -s)" in
    Linux*)     OS="linux";;
    Darwin*)    OS="macos";;
    MINGW*|MSYS*|CYGWIN*) OS="win";;
    *)          echo "Unsupported OS"; exit 1;;
esac

echo -e "\033[1mDownloading intiface-engine for $OS...\033[0m"

# Get latest release info from GitHub API
LATEST_RELEASE=$(curl -s https://api.github.com/repos/intiface/intiface-engine/releases/latest)
DOWNLOAD_URL=$(echo "$LATEST_RELEASE" | grep -o "https://.*intiface-engine-$OS-x64-Release\.zip" | head -n 1)

if [ -z "$DOWNLOAD_URL" ]; then
    echo -e "\033[1;31mCould not find download URL for $OS\033[0m"
    exit 1
fi

# Download and extract into packages/plugin-buttplug/intiface-engine
if curl -L "$DOWNLOAD_URL" -o "packages/plugin-buttplug/intiface-engine.zip"; then
    echo -e "\033[1;32mSuccessfully downloaded intiface-engine\033[0m"
    
    # Clean previous installation if exists
    rm -rf packages/plugin-buttplug/intiface-engine
    
    # Extract
    unzip -q packages/plugin-buttplug/intiface-engine.zip -d packages/plugin-buttplug/intiface-engine
    rm packages/plugin-buttplug/intiface-engine.zip
    
    # Make binary executable on Unix-like systems
    if [ "$OS" != "win" ]; then
        chmod +x packages/plugin-buttplug/intiface-engine/intiface-engine
    fi
    
    echo -e "\033[1;32mSuccessfully set up intiface-engine\033[0m"
else
    echo -e "\033[1;31mFailed to download intiface-engine\033[0m"
    exit 1
fi


echo -e "\033[1mBuild process completed.😎\033[0m"<|MERGE_RESOLUTION|>--- conflicted
+++ resolved
@@ -35,23 +35,15 @@
     "plugin-bootstrap"
     "plugin-image-generation"
     "plugin-coinbase"
-    "plugin-node"
-    "plugin-bootstrap"
     "plugin-evm"
-    "plugin-image-generation"
     "plugin-tee"
     "client-auto"
     "client-direct"
     "client-discord"
     "client-telegram"
     "client-twitter"
-<<<<<<< HEAD
-=======
-    "plugin-node"
-    "plugin-bootstrap"
-    "plugin-image-generation"
+    "client-whatsapp"
     "plugin-web-search"
->>>>>>> 529328f1
 )
 
 # Build packages in specified order
